# How Fuzzilli Works

This document aims to explain how Fuzzilli generates JavaScript code and how it can be tuned to search for different kinds of bugs. Fuzzilli features two main fuzzing engines: the mutation engine and the hybrid engine, which is essentially a combination of a purely generative component coupled with existing mutations. Before explaining how these engines work, this document first explains FuzzIL, the custom intermediate language around which Fuzzilli is built.

All of the mechanisms described in this document can be observed in action by using the `--inspect` CLI flag. If enabled, all programs written to disk (essentially the programs in the corpus as well as crashes) will have an additional .history file describing the "history" of the programs, namely the exact mutation, splicing, code generation, etc. steps that were performed to generate it.

This document is meant to be a living document, describing how Fuzzilli currently works.

## Goals of Fuzzilli
Besides the central goal of generating "interesting" JavaScript code, Fuzzilli also has to deal with the following two problems.

### Syntactical Correctness
If a program is syntactically invalid, it will be rejected early on during processing in the engine by the parser. Since Fuzzilli doesn’t attempt to find bugs in the language parsers, such an execution would thus effectively be wasted. As such, Fuzzilli strives to achieve a 100% syntactical correctness rate. This is achieved by construction through the use of FuzzIL, discussed next, which can only express syntactically valid JavaScript code.

### Semantic Correctness
In Fuzzilli, a program that raises an uncaught exception is considered to be semantically incorrect, or simply invalid. While it would be possible to wrap every (or most) statements into try-catch blocks, this would fundamentally change the control flow of the generated program and thus how it is optimized by a JIT compiler. Many JIT bugs can not be triggered through such a program. As such, it is essential that Fuzzilli generates semantically valid samples with a fairly high degree (as a baseline, Fuzzilli should aim for a correctness rate of above 50%).

This challenge is up to each fuzzing engine, and will thus be discussed separately for each of them.

## FuzzIL
Implementation: [FuzzIL/](https://github.com/googleprojectzero/fuzzilli/tree/main/Sources/Fuzzilli/FuzzIL) subdirectory

Fuzzilli is based on a custom intermediate language, called FuzzIL. FuzzIL is designed with four central goals:

* Facilitating meaningful code mutations
* Being easy to reason about statically (see the section about the type system)
* Being easy to lift to JavaScript
* Ensuring certain correctness properties of the resulting JavaScript code, such as syntactic correctness and definition of variables before their use

Fuzzilli internally exclusively operates on FuzzIL programs and only lifts them to JavaScript for execution. The high-level fuzzing pipeline with FuzzIL thus looks like this:

![Fuzzing with FuzzIL](images/fuzzing_with_fuzzil.png)

Lifting is performed by the [JavaScriptLifter](https://github.com/googleprojectzero/fuzzilli/blob/main/Sources/Fuzzilli/Lifting/JavaScriptLifter.swift) while the execution of the JavaScript code happens through the [REPRL](https://github.com/googleprojectzero/fuzzilli/blob/main/Sources/Fuzzilli/Execution/REPRL.swift) (read-eval-print-reset-loop) mechanism, which is in essence an implementation of [persistent fuzzing](https://lcamtuf.blogspot.com/2015/06/new-in-afl-persistent-mode.html) for JS engines that also provides feedback about whether the execution succeeded or not (it failed if the execution was terminated by an uncaught exception).

FuzzIL programs can be serialized into [protobufs](https://github.com/googleprojectzero/fuzzilli/blob/main/Sources/Fuzzilli/Protobuf/program.proto), which is done to store them to disk or [send them over the network](https://github.com/googleprojectzero/fuzzilli/blob/main/Sources/Fuzzilli/Modules/NetworkSync.swift) in the case of distributed fuzzing. A FuzzIl program in protobuf format can be converted to JavaScript or to FuzzIL’s textual representation using the FuzzILTool:

`swift run FuzzILTool --liftToFuzzIL path/to/program.protobuf`

FuzzIL strives to be mostly self-explanatory. For example, an imaginary FuzzIL sample might look like this

```
v0 <- BeginPlainFunctionDefinition -> v1, v2, v3
    v4 <- BinaryOperation v1 '+' v2
    SetProperty v3, 'foo', v4
EndPlainFunctionDefinition
v5 <- LoadString "Hello World"
v6 <- CreateObject ['bar': v5]
v7 <- LoadFloat 13.37
v8 <- CallFunction v0, [v7, v7, v6]
```

When inlining intermediate expressions, the same program lifted to JavaScript code could look like this

```javascript
function f0(a1, a2, a3) {
    a3.foo = a1 + a2;
}
const v6 = {bar: "Hello World"};
f0(13.37, 13.37, v6);
```

Or could look like this when using a trivial lifting algorithm:

```javascript
function f0(a1, a2, a3) {
    const v4 = a1 + a2;
    a3.foo = v4;
}
const v5 = "Hello World";
const v6 = {bar: v5};
const v7 = 13.37;
const v8 = f0(v7, v7, v6);
```

Ultimately, the used lifting algorithm likely doesn’t matter too much since the JavaScript engine's bytecode and JIT compiler will produce mostly identical results regardless of the syntactical representation of the code.

FuzzIL has a notion of "guarded" operations, which are operations that guard against runtime exceptions via a try-catch. For example, if a `CallFunction` operation may reasonably throw an exception (e.g. because the argument types are incorrect), it could be marked as guarded: `CallFunction v3, [v5, v6] (guarded)`. In that case, it would lift to JavaScript code such as
```javascript
try { v3(v5, v6); } catch {};
```
As the try-catch blocks generated for guarded operations can negatively influence the program's behavior (as described above), they should be used sparingly. Furthermore, Fuzzilli tries to convert guarded operations into unguarded ones during Minimization and through the FixupMutator, both of which are discussed further later on in this document.

FuzzIL has a number of properties:
* A FuzzIL program is simply a list of instructions.
* Every FuzzIL program can be lifted to syntactically valid JavaScript code.
* A FuzzIL instruction is an operation together with input and output variables and potentially one or more parameters (enclosed in single quotes in the notation above).
* Every variable is defined before it is used, and variable numbers are ascending and contiguous.
* Control flow is expressed through "blocks" which have at least a Begin and and End operation, but can also have intermediate operations, for example `BeginIf`, `BeginElse`, `EndIf`.
* Block instructions can have inner outputs (those following a '->' in the notation above) which are only visible in the newly opened scope (for example function parameters).
* Inputs to instructions are always variables, there are no immediate values.
* Every output of an instruction is a new variable, and existing variables can only be reassigned through dedicated operations such as the `Reassign` instruction.

## Mutating FuzzIL Code
FuzzIL is designed to facilitate various meaningful code mutations. In this section, the central mutations are explained.

It should be noted that [programs](https://github.com/googleprojectzero/fuzzilli/blob/main/Sources/Fuzzilli/FuzzIL/Program.swift) in Fuzzilli are immutable, which makes it easier to reason about them. As such, when a program is mutated, it is actually copied while mutations are applied to it. This is done through the [ProgramBuilder class](https://github.com/googleprojectzero/fuzzilli/blob/main/Sources/Fuzzilli/Base/ProgramBuilder.swift), a central component in Fuzzilli which allows generating new instructions or copying instructions from another program, and exposes various kinds of information about the program under construction, such as which variables are currently visible.

### Input Mutator
Implementation: [InputMutator.swift](https://github.com/googleprojectzero/fuzzilli/blob/main/Sources/Fuzzilli/Mutators/InputMutator.swift)

This is the central data flow mutation. In essence, it simply replaces an input to an instruction with another, randomly chosen one:

```
SetProperty v3, 'foo', v4
```

Might become

```
SetProperty v3, 'foo', v2
```

Due to the design of FuzzIL, in particular the fact that all inputs to instructions are variables, this mutation requires only a handful of LOCs to implement.

### Operation Mutator
Implementation: [OperationMutator.swift](https://github.com/googleprojectzero/fuzzilli/blob/main/Sources/Fuzzilli/Mutators/OperationMutator.swift)

Another fundamental mutation which mutates the parameters of an operation (the values enclosed in single quotes in FuzzIL's textual representation). For example:

```
v4 <- BinaryOperation v1 '+' v2
```

Might become

```
v4 <- BinaryOperation v1 '/' v2
```

### Splicing
Implementation: [SpliceMutator](https://github.com/googleprojectzero/fuzzilli/blob/main/Sources/Fuzzilli/Mutators/SpliceMutator.swift)

The idea behind splicing is to copy a self-contained part of one program into another in order to combine features from different programs. Consider the following program:

```
v0 <- LoadInt '42'
v1 <- LoadFloat '13.37'
v2 <- LoadBuiltin 'Math'
v3 <- CallMethod v2, 'sin', [v1]
v4 <- CreateArray [v3, v3]
```

In its simplest form, splicing from the `CallMethod` instruction would result in the three middle instructions being copied into the current program. This also requires renaming variables so they don’t collide with existing variables:

```
... existing code
v13 <- LoadFloat '13.37'
v14 <- LoadBuiltin 'Math'
v15 <- CallMethod v14, 'sin', [v13]
... existing code
```

More complex splices are also possible. For example, Fuzzilli will probabilistically remap some variables in the program being spliced from to "compatible" variables in the host program to combine the data-flows of the two programs, and so could also end up producing the following result:

```
... existing code
v14 <- LoadBuiltin 'Math'
v15 <- CallMethod v14, 'sin', [v3]
... existing code
```

Here, the splicing algorithm has decided to replace the `LoadFloat` operation with an existing variable (`v3`), for example because that variable also contains a float.

A trivial variant of the splice mutation is the [CombineMutator](https://github.com/googleprojectzero/fuzzilli/blob/main/Sources/Fuzzilli/Mutators/CombineMutator.swift) which simply inserts another program in full into the currently mutated one. In that case, the splice is essentially the entire program.

### Code Generation
Implementation: [CodeGenMutator.swift](https://github.com/googleprojectzero/fuzzilli/blob/main/Sources/Fuzzilli/Mutators/CodeGenMutator.swift)

The final fundamental mutation is code generation. This mutator generates new, random code at one or multiple random positions in the mutated program.

Code generation is performed through "CodeGenerators": small functions that generate a specific code fragment, often just a single FuzzIL instruction, while (usually) using existing variables as inputs if required. A very simple code generator would be the following:

```swift
CodeGenerator("IntegerGenerator") { b in
    b.loadInt(b.genInt())
}
```

This generator emits a LoadInteger instruction that creates a new variable containing a random integer value (technically, not completely random since `genInt()` will favor some "interesting" integers). Another example code generator might be:

```swift
CodeGenerator("ComparisonGenerator", inputs: (.anything, .anything)) { b, lhs, rhs in
    b.compare(lhs, with: rhs, using: chooseUniform(from: allComparators))
},
```

This generator emits a comparison instruction (e.g. `==`) comparing two existing variables (of arbitrary type).

The default code generators can be found in [CodeGenerators.swift](https://github.com/googleprojectzero/fuzzilli/blob/main/Sources/Fuzzilli/CodeGen/CodeGenerators.swift) while custom code generators can be added for specific Javascript engines, for example to [trigger different levels of JITing](https://github.com/googleprojectzero/fuzzilli/blob/main/Sources/FuzzilliCli/Profiles/JSCProfile.swift).

Code generators are stored in a weighted list and are thus selected with different, currently [manually chosen weights](https://github.com/googleprojectzero/fuzzilli/blob/main/Sources/Fuzzilli/CodeGen/CodeGeneratorWeights.swift). This allows some degree of control over the distribution of the generated code, for example roughly how often arithmetic operations or method calls are performed, or how much control flow (if-else, loops, ...) is generated relative to data flow. Furthermore, CodeGenerators provide a simple way to steer Fuzzilli towards certain bug types by adding CodeGenerators that generate code fragments that have frequently resulted in bugs in the past, such as prototype changes, custom type conversion callbacks (e.g. valueOf), or indexed accessors.

Through the code generators, all relevant language features (e.g. object operations, unary and binary operations, etc.) will eventually be generated, then kept in the corpus (because they trigger new coverage) and further mutated afterwards.

### Exploration
Implementation: [ExplorationMutator.swift](https://github.com/googleprojectzero/fuzzilli/blob/main/Sources/Fuzzilli/Mutators/ExplorationMutator.swift)

This advanced mutator uses runtime type information available in JavaScript to perform more intelligent mutations, in particular to determine possible actions that can be performed on an existing value. It does the following:
1. It inserts `Explore` operations for random existing variables in the program to be mutated
2. It executes the resulting (temporary) program. The `Explore` operations will be lifted
   to a sequence of code that inspects the variable at runtime (using features like 'typeof' and
   'Object.getOwnPropertyNames' in JavaScript) and selects a "useful" operation to perform
   on it (e.g. load a property, call a method, ...), then reports back what it did
3. The mutator processes the output of step 2 and replaces some of the Explore mutations
   with the concrete action that was selected at runtime. All other Explore operations are discarded.

The result is a program that performs useful actions on some of the existing variables even without
statically knowing their type. The resulting program is also deterministic and "JIT friendly" as it
no longer relies on any kind of runtime object inspection.

### Probing
Implementation: [ProbingMutator.swift](https://github.com/googleprojectzero/fuzzilli/blob/main/Sources/Fuzzilli/Mutators/ProbingMutator.swift)

This is another runtime-assisted mutator which tries to determine how an existing value is used. In particular, it tries to determine if certain properties should exist on an object. This mutator does the following:
1. It inserts `Probe` operations for random existing variables in the program
   to be mutated
2. It executes the resulting (temporary) program. The `Probe` operations will
   be lifted to a sequence of code that replaces the object (really, the
   object's prototype) with a Proxy, which then records all accesses to
   non-existant properties. The list of these is then sent back to Fuzzilli.
3. The mutator processes the output of step 2 and installs some of the missing
   properties and callbacks.

This mutator thereby achieves a few things:
1. It can automatically detect whether an operation triggers a callback, and
   can then install the callback function. This can for example help find bugs
   related to [unexpected callbacks](http://www.phrack.org/issues/70/3.html).
2. It can determine how a builtin API works and what kinds of arguments it
   expects. For example, many APIs require "config" objects that are expected
   to have certain keys. This mutator can determine what those keys are, making
   it possible to call those APIs in a useful way.
3. It can make existing code more useful. For example, we may already have a
   jit-optimized function that operates on an object argument, but accesses
   non-existant properties, which is likely not very useful. This mutator can
   ensure that those properties exist, making the overall program more
   meaningful.

### FixupMutator
Implementation: [FixupMutator.swift](https://github.com/googleprojectzero/fuzzilli/blob/main/Sources/Fuzzilli/Mutators/FixupMutator.swift)

This is the final runtime-assisted mutator. It's goal is to fix/improve existing code. In particular, it wants to
* Remove unecessary try-catch blocks and guards
* Fix accesses to non-existant properties and elements (TODO)
* Fix invalid function-, method-, or constructor calls (TODO)
* Fix arithmetic operations that result in NaN, which typically indicates that no meaningful operation was performed (TODO)

All but the first are not yet implemented, so this mutator is still work-in-progress.

The FixupMutator is one of two ways in which guarded operations are converted to unguarded ones (which are generally preferable).

## The Type System and Type Inference
Implementation: [TypeSystem.swift](https://github.com/googleprojectzero/fuzzilli/blob/main/Sources/Fuzzilli/FuzzIL/TypeSystem.swift) and [JSTyper.swift](https://github.com/googleprojectzero/fuzzilli/blob/main/Sources/Fuzzilli/FuzzIL/JSTyper.swift)

Up to this point, a code generator is a simple function that fetches zero or more random input variables and generates some new FuzzIL instructions to perform some operations on them. Now consider the following, imaginary code generator:

```swift
CodeGenerator("FunctionCallGenerator") { b in
<<<<<<< HEAD
    let f = b.randomVariable()
    let arguments = [b.randomVariable(), b.randomVariable(), b.randomVariable()]
=======
    let function = b.randomJsVariable()
    let arguments = [b.randomJsVariable(), b.randomJsVariable(), b.randomJsVariable()]
>>>>>>> 5b49d1d8
    b.callFunction(f, with: arguments)
}
```

This generator selects a random, currently visible variable, then calls it as a function with three random arguments.

The problem here is that since only a small number of variables at any given time are actually functions, this generator will end up generating a lot of invalid function calls, such as the following:

```
v3 <- LoadString "foobar"
v4 <- CallFunction v3, []
// TypeError: v3 is not a function
```

This will cause a runtime exception to be thrown which then results in the rest of the program to not be executed and the program being considered invalid.

To deal with this problem, Fuzzilli implements a relatively simple type inference which attempts to infer the possible types of every variable while a program is constructed by the ProgramBuilder. This is (likely) easier than it sounds since the interpreter only needs to be correct most of the time (it’s basically an optimization), not always. This significantly simplifies the implementation as many operations with complex effects, such as prototype changes, can largely be ignored. As an example, consider the rules that infer the results of the typeof, instanceof, and comparison operations:

```swift
case is TypeOf:
    set(instr.output, environment.stringType)

case is InstanceOf:
    set(instr.output, environment.booleanType)

case is Compare:
    set(instr.output, environment.booleanType)
```

To correctly infer the types of builtin objects, methods, and functions, the type inference relies on a [static model of the JavaScript runtime environment](https://github.com/googleprojectzero/fuzzilli/blob/main/Sources/Fuzzilli/Environment/JavaScriptEnvironment.swift) which can, for example, tell the interpreter that the eval builtin is a function that expects a single argument, that the Object builtin is an object with various methods, or that the Uint8Array builtin is a constructor that returns a Uint8Array instance, which then has a certain set of properties and methods.

FuzzIL is designed to make type inference as simple as possible. As an example, consider the implementation of ES6 classes. In FuzzIL, they look roughly like this:

```
v0 <- BeginClassDefinition
ClassAddInstanceProperty "foo", v5
BeginClassInstanceMethod "bar" -> v8 (this), v9
    ... implementation of method "bar"
EndClassInstanceMethod
BeginClassInstanceMethod "baz" -> v6 (this)
    ... implementation of method "baz"
EndClassInstanceMethod
EndClassDefinition
```

With this it is fairly straight-forward to infer the type of the class' instances from the FuzzIL code: `.object(withProperties: ["foo"], withMethods: ["bar", "baz"])`.

With type information available, the CodeGenerator from above can now request a variable containing a function and can also attempt to find variables compatible with the function’s parameter types:

```swift
CodeGenerator("FunctionCallGenerator") { b in
    let f = b.randomVariable(ofType: .function())
    let arguments = b.randomArguments(forCalling: f)
    b.callFunction(f, with: arguments)
}
```

However, even with this change, the function call can still raise an exception if the argument values have the wrong type. Fuzzilli tries to deal with that in two ways:
1. If the type of the function is known (i.e. its signature is known),
   `randomArguments(forCalling:)` will try to find appropriate arguments.
2. If no matching arguments are found (or if the signature isn't known), the
   generator can optionally mark the call operation as "guarded". This will
   cause it to be wrapped in try-catch during lifing.

It is important to note that, for mutation-based fuzzing, the JSTyper and the type system should be seen as optimizations, not essential features, and so the fuzzer should still be able to function without type information. In addition, while the use of type information for mutations can improve the performance of the fuzzer (less trivially incorrect samples are produced), too much reliance on it might restrict the fuzzer and thus affect the performance negatively (less diverse samples are produced). An example of this is the InputMutator, which can optionally be type aware, in which case it will attempt to find "compatible" replacement variables. In order to not restrict the fuzzer too much, Fuzzilli's MutationEngine is currently configured to use a non-type-aware InputMutator as well as a type-aware InputMutator.

### Type System
Implementation: [TypeSystem.swift](https://github.com/googleprojectzero/fuzzilli/blob/main/Sources/Fuzzilli/FuzzIL/TypeSystem.swift)

To do its job, the JSTyper requires a type system. FuzzIL’s type system is designed to support two central use cases:

1. Determining the operations that can be performed on a given variable. For example, the type system is expected to state which properties and methods are available on an object and what their types and signatures are.
2. Finding a compatible variable for a given operation. For example, a function might require a certain argument type, e.g. a Number or a Uint8Array. The type system must be able to express these types and be able to identify variables that store a value of this type or of a subtype. For example, a Uint8Array with an additional property can be used when a Uint8Array is required, and an object of a subclass can be used when the parent class is required.

Both of these operations need to be efficient as they will be performed frequently.

The type system is constructed around bitsets, with the base types represented each by a single bit in a 32bit integer:

```swift
static let nothing     = BaseType([])
static let undefined   = BaseType(rawValue: 1 << 0)
static let integer     = BaseType(rawValue: 1 << 1)
static let bigint      = BaseType(rawValue: 1 << 2)
static let float       = BaseType(rawValue: 1 << 3)
static let boolean     = BaseType(rawValue: 1 << 4)
static let string      = BaseType(rawValue: 1 << 5)
static let regexp      = BaseType(rawValue: 1 << 6)
static let object      = BaseType(rawValue: 1 << 7)
static let function    = BaseType(rawValue: 1 << 8)
static let constructor = BaseType(rawValue: 1 << 9)
static let iterable    = BaseType(rawValue: 1 << 10)
static let anything    = BaseType([.undefined, .integer, .float, .string, .boolean, .object, .function, .constructor, .bigint, .regexp, .iterable])
```

Each base type expresses that certain actions can be performed of a value of its type (use case 1.). For example, the numerical types express that arithmetic operations can be performed on its values, the `.iterable` type expresses that the value can be iterated over (e.g. through a for-of loop or using the spread operator), the `.object` type expresses that the value has properties and methods that can be accessed, and the `.function` type expresses that the value can be invoked using a function call.

Additional type information, for example the properties and methods, the signatures of functions, or the element type of arrays, is stored in "type extension" objects which can be shared between multiple Type structs (to reduce memory consumption).

The base types can be combined to form more complex types using three operators: union, intersection, and merge. These are discussed next.

#### Union Operator
Operator: `|` (bitwise or)

A union expresses that a variable has one type or the other: the type `t1 | t2` expresses that a value is either a `t1` or a `t2`.

In Fuzzilli, union types can frequently occur as in- or output types of functions. For example, the [`String.prototype.replace`](https://developer.mozilla.org/en-US/docs/Web/JavaScript/Reference/Global_Objects/String/replace) method can take both a regular expression object or a string as first parameter: `"replace" : [.string | .jsRegExp, .string] => .jsString`. In addition, union types also occur due to conditional execution:

```javascript
let v4 = 42; 		// .integer
if (v2) {
    v4 = "foobar"; 	// .string
}
// v4 = .integer | .string
```

#### Intersection Operator
Operator: `&` (bitwise and)

The intersection operator computes the intersection between two (union) types. For example, the intersection of `t1 | t2` with `t1 | t3` is `t1`.

In Fuzzilli, this operator is used to determine whether a variable may have a certain type, for example whether it could be a BigInt, in which case the resulting type of many arithmetic operators should also include BigInt.

#### Merge Operator
Operator: `+` (plus)

This operator is probably the least intuitive and is likely somewhat unique to this type system.

In essence, if a variable has the merged type `t1 + t2` then it is both input types at the same time. As such, it can be used whenever one of the original types is required. To see why this can be useful, consider a few common JavaScript values:

**A string: `"foobar"`**
While the JavaScript string is clearly of type "string", meaning it can for example be used to do string concatenation, it is also an object with properties (e.g. `.length`) and methods (e.g. `.charCodeAt`). Furthermore, it also behaves as an array as it can be iterated and spread. As such, a JavaScript string would be of type `.string + .object(...) + .array`

**A function: `function foo(...) { ... }`**
A JavaScript function is both a function (it can be called) as well as an object (it has properties and methods). As such, the type would be `.function(...) + .object(...)`

**An array: `[ ... ]`**
A JavaScript array is iterable, but also contains properties and methods and is thus represented by `.array + .object(...)`.

In essence, merge types allow FuzzIL to model the dynamic nature of the JavaScript language, in particular the implicit type conversions that are frequently performed and the fact that many things are (also) objects.

#### Type Subsumption
Operation: `<=` and `>=`

To support type queries (use case 2.), the type system implements a subsumption relationship between types. This can be thought of as the "is a" relationship and should generally be used when searching for "compatible" variables for a given type constraint.

The general subsumption rules are:
* Base types only subsume themselves (an integer is an integer but not a string)
* A union `t1 | t2` subsumes both `t1` and `t2` (a string is a "string or number")
* A merged type `t1 + t2` is subsumed by both `t1` and `t2` (a JavaScript function is both a function and an object with properties and methods)
* Inheritance relationships (including added properties/methods) work as expected: a Uint8Array with an additional property is still a Uint8Array. An instance of a subclass is also an instance of the parent class.

#### Implementation Details
Types are implemented as two 32bit integers, one storing the definite type and one storing the possible type. As a rule of thumb, the definite type grows through merging and the possible type grows through unioning.

Due to this representation, a type can generally either be a union type or a merged type. For example, it is not possible (if attempted, it will result in a runtime error) to merge union types, as this couldn’t be properly represented. In practice, however, this is not required and thus unproblematic. Unioning merged types is supported, however, the result is usually too broad. For example, the type `(t1 + t2) | (t3 + t4)` would be indistinguishable from the type `t1 | t2 | t3 | t4`. The result type is thus broader than necessary but still correct in the sense that the resulting type subsumes both input types. In practice, again, this does not really matter since this case only occurs during conditional execution, in which case the resulting type can probably not be used in a meaningful way anyway (it isn’t guaranteed to be any of the types, so it can’t be used when one of them is required).

#### Type Examples
To give a better understanding of FuzzIL’s type system, this section shows a few common JavaScript values and what their type in FuzzIL would be. This can also be inspected by using the `--inspect=types` flag. If enabled, programs written to disk will include the types of variables as comments.

```javascript
let v0 = "foobar";
// .string + .object(...) + .array
// the object part contains all the standard string methods and properties

let v0 = { valueOf() { ...; return 13.37; }};
// .object(...) + .float
// The object can be used for numerical operations since it has a meaningful
// conversion operator defined (a custom valueOf method with known signature).
// Note: this is not yet implemented, currently the type would just be .object

let v0 = [...];
// .array + .object(...)
// the JavaScript array is clearly an array (can be iterated over) but also
// exposes properties and methods and as such is also an object

class v0 { ... foo() { ... }; bar() { ... } };
// .constructor([...] => .object(...))
// The variable v0 is a constructor with the parameters indicated by its
// constructor and which returns an object of the v0 "group" with certain
// properties and methods (e.g. foo and bar)
```

## The Mutation Engine
Implementation: [MutationEngine.swift](https://github.com/googleprojectzero/fuzzilli/blob/main/Sources/Fuzzilli/Engines/MutationEngine.swift) (--engine=mutation)

This section will explain how Fuzzilli’s mutation engine works. For that, it first covers three of the missing components of the mutation engine, namely the minimizer, the corpus, and coverage collection, then explains the high-level fuzzing algorithm used by the mutation engine.

### Minimization
Implementation: [Minimization/](https://github.com/googleprojectzero/fuzzilli/tree/main/Sources/Fuzzilli/Minimization) subdirectory

The mutations that Fuzzilli performs all have one thing in common: they can only increase the size (the number of instructions) of a FuzzIL program, but never decrease it. As such, after many rounds of mutations, programs would eventually become too large to execute within the time limit. Moreover, if unnecessary features are not removed from interesting programs, the efficiency of future mutations degrades, as many mutations will be "wasted" mutating irrelevant code. As such, Fuzzilli requires a minimizer that removes unnecessary code from programs before they are inserted into the corpus.

Minimization is conceptually simple: Fuzzilli attempts to identify and remove instructions that are not necessary to trigger the newly discovered coverage edges. In the simplest case, this means [removing a single instruction, then rerunning the program to see if it still triggers the new edges](https://github.com/googleprojectzero/fuzzilli/blob/main/Sources/Fuzzilli/Minimization/GenericInstructionReducer.swift). There are also a few specialized minimization passes. For example, there is an [inlining reducer](https://github.com/googleprojectzero/fuzzilli/blob/main/Sources/Fuzzilli/Minimization/InliningReducer.swift) which attempts to inline functions at their callsite. This is necessary since otherwise code patterns such as

```javascript
function v1(...) {
    function v2(...) {
        function v3(...) {
        }
        v3(...);
    }
    v2(...);
}
v1(...);
```

would build up over time, for example when splicing function calls and definitions from another program into the current one.

As can be imagined, minimization is very expensive, frequently requiring over a hundred executions. However, while the minimization overhead dominates in the early stages of fuzzing (when interesting samples are frequently found), it approaches zero in the later stages of fuzzing when new, interesting programs are rarely found.

It is possible to tune the minimizer to remove code less aggressively through the `--minimizationLimit=N` CLI flag. With that, it is possible to force the minimizer to keep minimized programs above a given number of instructions. This can help retain some additional code fragments which might facilitate future mutations. This can also speed up minimization a bit since less instructions need to be removed. However, setting this value too high will likely result in the same kinds of problems that the minimizer attempts to solve in the first place.

Besides removing instructions, the Minimizer also tries to simplify programs in other ways. For example, it attempts to convert guarded operations into unguarded ones, remove unecessary arguments to function calls, merge variables containing the same values, and turns some complex instructions into simpler ones (e.g. spread calls into regular calls).

### Corpus
Implementation: [Corpus.swift](https://github.com/googleprojectzero/fuzzilli/blob/main/Sources/Fuzzilli/Corpus/Corpus.swift)

Fuzzilli keeps "interesting" samples in its corpus for future mutations. In the default corpus implementation, samples are added , then mutated randomly, and eventually "retired" after they have been mutated at least a certain number of times (controllable through `--minMutationsPerSample` flag). Other corpus management algorithms can be implemented as well. For example, an implementation of a [corpus management algorithm based on Markov Chains](https://mboehme.github.io/paper/TSE18.pdf) is [implemented](https://github.com/googleprojectzero/fuzzilli/pull/171).

If the `--storagePath` CLI flag is used, Fuzzilli will write all samples that it adds to its corpus to disk in their protobuf format. These can for example be used to resume a previous fuzzing session through `--resume` or they can be inspected with the FuzzILTool.

### Compiler
Implementation: [Compiler/](https://github.com/googleprojectzero/fuzzilli/tree/main/Sources/Fuzzilli/Compiler)

By default, Fuzzilli always starts from a single, arbitrarily chosen program in the corpus. It can be desirable to start from an existing corpus of programs, for example to find variants of past bugs. In Fuzzilli, this requires a compiler from JavaScript to FuzzIL as Fuzzilli can only operate on FuzzIL programs. Fuzzilli comes with such a compiler, which uses [babel.js](https://babeljs.io/) to parse JavaScript code, then a relatively straight-forward compiler that processes the resulting AST and produces a FuzzIL program from it. The compiler is not yet feature complete and support for more language constructs is needed.

### Coverage
Implementation: [Evaluation/](https://github.com/googleprojectzero/fuzzilli/tree/main/Sources/Fuzzilli/Evaluation) subdirectory

To determine whether a generated program should be added to the corpus, Fuzzilli relies on code coverage as a guidance metric. To obtain coverage information, the target JavaScript engines are compiled with `-fsanitize-coverage=trace-pc-guard` and a small code stub is added to them which collects edge coverage information during every execution of a JavaScript program through the REPRL interface. After every execution of a newly generated program, the coverage bitmap is processed to determine whether any new branches in the control flow graph of the JavaScript engine have been discovered (and so the coverage increased). If so, the sample is determined to be interesting and is added to the corpus after minimization.

It should be noted that, in the case of JIT compilers, Fuzzilli only collects coverage information on the compiler code and not on the generated code. This is much simpler than attempting to instrument the generated code (which will quickly change if the original JavaScript code is mutated). Moreover, it should generally be the case that the JIT compiler only compiles code that has been executed many times already. As such, the likelihood of the generated JIT code also being executed afterwards should be fairly high. In any case, investigating whether coverage guidance on the emitted JIT code can be used as a guidance metric remains the topic of future research.

### A Note on Determinism
Modern JavaScript engines perform various tasks on background threads, such as JIT compilation or garbage collection. This, amongst other reasons, can lead to non-deterministic behaviour: a sample might trigger a JIT compiler or GC edge once, but not during subsequent executions. If Fuzzilli kept such a sample, it would negatively affect the effectiveness of the mutation engine, for example because Fuzzilli would not be able to minimize the sample, and would subsequently "waste" many executions trying to mutate it. To deal with that, Fuzzilli by default ensures that newly found samples trigger the new edges deterministically. This is achieved by repeatedly executing the sample and forming the intersection of the triggered edges until that intersection becomes stable. Additionally, when using distributed fuzzing, worker instances will re-execute samples when importing them, thus also ensuring deterministic behaviour.

As crashes related to non-deterministic behaviour might be hard to reproduce but could still be interesting, Fuzzilli includes the original failure message (for example, the assertion failure message and stacktrace) as well as the exit code as a comment in the reproducer sample to help with the anslysis.

### The Mutation Algorithm
Fuzzilli’s mutation engine follows the typical procedure of a mutation-based fuzzer: a sample (in Fuzzilli’s case a FuzzIL program) is taken from the corpus and mutated a given number of times. During mutations, the types of variables are approximated through the JSTyper to allow smarter mutations. If, at any point, the mutated sample triggers new coverage, it is added to the corpus after being minimized. However, to achieve a high degree of semantic correctness, the mutation engine will revert a mutation if it resulted in an invalid program. This ensures a high degree of semantic correctness, as only valid programs are mutated and because every mutation only has a relatively low probability of turning a valid program into an invalid one.

The high-level algorithm implemented by the mutation engine is summarized in the image below.

![Mutation Engine Algorithm](images/mutation_engine.png)

## Limitations of the Mutation Engine
Disclaimer: this section is mostly based on thought experiments, existing fuzzing research, intuition, [found](https://github.com/googleprojectzero/fuzzilli#bug-showcase) (and especially non-found) vulnerabilities, and occasional corpus inspection instead of dedicated experiments or measurements.

This section attempts to discuss the limitations of the mutation engine from a theoretical standpoint.

A fuzzer can be viewed as a tool that samples from a universe of possible inputs. From that viewpoint, Fuzzilli would sample from the universe of all syntactically valid JavaScript programs. A general principle of Fuzzilli is that it should not attempt to sample (uniformly) from the entire universe of syntactically valid JavaScript programs since that universe is simply too large. Due to that, some form of guidance is required to (hopefully) direct the fuzzer towards samples that are more likely to trigger bugs. In the MutationEngine, this guidance (mostly) comes from coverage feedback which automatically steers the fuzzer towards code areas with high complexity. Additional, manual guidance can be used to bias the fuzzer, such as through specific CodeGenerators designed to trigger JIT compilation. With that, the mutation engine then essentially samples from the set of programs that are reachable by applying N consecutive mutations to a program in the corpus, while the programs in the corpus are those that trigger new coverage. It should further be the case that the "farther away" a sample is from the corpus, the less likely it is to be found, as the number of possible mutation "paths" of length N that lead to it decreases (i.e. a sample that is very close to a sample in the corpus can likely be found through many different mutations, while a sample that is far away requires a specific sequence of mutations to reach).

The MutationEngine would then be able to find bugs that are somewhat "close" to those in the corpus, but not ones that are far away from that.

The key question is then how the distribution of the samples in the corpus is likely to look, as that greatly influences the overall distribution of the generated samples. Here, the thesis is that samples in the corpus will usually only trigger one or a few features of the engine since it is unlikely that a new program triggers multiple new, complex optimizations at once. This can be measured to some degree by looking at the number of newly discovered edges (`--inspect` will include it) of the samples in a typical corpus. The table below shows this for a fuzzing run against JavaScriptCore with roughly 20000 samples:

Number of new Edges | Number of Samples | % of Total | Avg. size (in JS LoC)
--------------------|-------------------|------------|----------------------
1                   | 9631              | 48%        | 40
2-5                 | 5999              | 30%        | 61
6-10                | 1580              | 8%         | 69
10+                 | 2849              | 14%        | 74

As such, likely one of the biggest shortcomings of the MutationEngine is that it will struggle to find vulnerabilities that require multiple different operations to be performed on related objects. While coverage guidance would reward the fuzzer for triggering the implementation for each of the operations the first time, there would be no additional reward for combining them into a single data flow. Similarly, once the fuzzer has triggered a callback mechanism (e.g. a valueOf callback or a Proxy trap) once, it will likely not be rewarded for triggering the same callback mechanism in a different context (e.g. a different builtin), although that could lead to interesting bugs.

There are a number of possible solutions to this problem:

* Design an alternative guidance metric as replacement or complement to pure code coverage which steers the fuzzer towards bugs that the existing metric has difficulties reaching. This metric could for example attempt to combine coverage feedback with some form of dataflow analyses to reward the fuzzer for triggering multiple distinct features on the same dataflow. This is a topic for future research.
* Seed the fuzzer from proof-of-concept code or regression tests for old vulnerabilities to find remaining bugs that can be triggered by somewhat similar code. This is possible by using the [FuzzIL compiler](https://github.com/googleprojectzero/fuzzilli/tree/main/Sources/Fuzzilli/Compiler) discussed above to compile existing JavaScript code into a FuzzIL corpus. This approach is inherently limited to finding bugs that are at least somewhat similar to past vulnerabilities.
* Improve the code generation infrastructure and use it to create new programs from scratch, possibly targeting specific bug types or components of the target JavaScript engine. The remainder of this document discusses this approach and the HybridEngine that implements it.


## The HybridEngine
Implementation: [HybridEngine.swift](https://github.com/googleprojectzero/fuzzilli/blob/main/Sources/Fuzzilli/Engines/HybridEngine.swift) (--engine=hybrid)

The central idea behind the HybridEngine is to combine code generation with the existing mutations and the splicing mechanism. This achieves a number of things:

* It allows for manual fuzzer guidance by configuring the shape and aspects of
  the generated programs (for example to stress certain areas of the JavaScript
  engine or specific APIs).
* It allows the pure code generator to be stay fairly simple and instead rely
  on the mutators to make the generated code more interesting or more correct.
  In particular, the FixupMutator is specifically designed to aid the
  HybridEngine in generating correct and meaningful programs.
* It prevents over-specialization and improves the diversity of the emitted
  code as the mutations (mainly the input and operation mutations) are
  completely random and unbiased (for example, they ignore any type
  information). As such, they will also frequently result in semantically
  invalid samples.
* It enables the code generation engine to "learn" interesting code fragments
  as these will be added to the corpus (due to coverage feedback) and then used
  for splicing. Due to this, code coverage feedback is still used even in a
  generative fuzzing mode.

In contrast to the MutationEngine, the HybridEngine mostly lacks coverage guidance. As such, it needs to solve a number of problems in a different way:

### 1. The Correctness Problem
As the mutation engine reverts invalid mutations (those that cause a runtime exception to be raised), code generation during mutation can be somewhat aggressive and therefore lead to more invalid samples. However, when generating entire programs from scratch, the correctness rate of the generated samples is much more important. As such, the code generators needs to be careful not to generate invalid code. This is achieved in a number of ways:

1. Code generators should select input variables of the correct types. For example, a generator that emits a function call should ensure that the chosen variable contains a callable value.

2. Code generators can use guarded instructions (or explicit try-catch blocks) when they cannot prove that no exception will be thrown at runtime (this may happen for a number of reasons, including that no variable of the required type is currently available). As discussed above, both the FixupMutator and the Minimizer will take care of removing unecessary guards.

3. There are a few other ad-hoc mechanisms that try to prevent common sources of invalid programs. For example, the ProgramBuilder supports a "recursion guard" which prevents trivial recursion.

### 2. The Meaningfulness Problem
Consider the following code:

```javascript
let v0 = ...;
let v1 = v0 / {};
```

While semantically valid (no exception is thrown at runtime), the code is mostly semantically meaningless as it only results in the NaN (not-a-number) value. As such, the output state space of this code is one, no matter the actual value of `v0`. Other examples of (mostly) meaningless operations include loading or deleting non-existing properties (which will always result in the undefined), performing any kind of mathematical operations (arithmetic operators or Math functions) on objects that don’t have custom toPrimitive conversion operators or on non-numerical strings, passing values of incorrect types as arguments to builtin functions, or storing properties on non-objects.

Ideally, "meaningless" would likely be defined as always resulting in the same internal state transitions of the engine regardless of input types and surrounding code. As that is hard to measure, Fuzzilli's interpretation of the terms is mostly a vague approximation, and so certain operations that Fuzzilli would regard as meaningless will actually cause some intersting behaviour in some engines. However, due to the performed mutations, "meaningless" code will still be generated (just not with an unreasonably high probability), hopefully allowing related bugs to be found.

In the mutation engine, code coverage in combination with the minimizer effectively solves this problem: meaningless code fragments do not trigger any new coverage and will thus be removed by the minimizer before being included in the corpus. As such, the corpus contains mostly meaningful code fragments, and so the generated code is also mostly meaningful.

However, a generative engine doesn’t have the luxury of relying on coverage feedback (apart from splicing). As such, the main design goal of the code generation engine is to strive to generate meaningful code with a high frequency, where a loose definition of meaningful is that for given input types, the output can have different values depending on the input values. In practice, this for example means that a CodeGenerator that performs bitwise operations should require numerical input values instead of completely arbitrary ones:

```swift
CodeGenerator("BitOp", inputs: .preferred(.number, .number)) { b, lhs, rhs in
    b.binary(lhs, rhs, with: chooseUniform(from: allBitwiseOperators))
}
```

Further, the FixupMutator is (eventually) meant to also address this problem by detecting meaningless operations at runtime and changing them to be more meaningful.

### 3. The Lookahead Problem
Consider the case where Fuzzilli generates a function definition (e.g. through the PlainFunctionGenerator):

```javascript
function foo(v4, v5) {
    ...
}
```

Here, the types of v4 and v5 are unknown when the function body is generated as they could only be observed by the JSTyper when the function is later called. However, if the arguments are simply set to the unknown type (.anything in FuzzIL’s type system), then the code in the body would not be able to use them meaningfully.

The solution thus is to generate a random but non-trivial function signature every time a function is generated. For example, in pseudocode:

```javascript
function foo(v4: Number, v5: JSArray) -> JSArray {
    // Can make meaningful use of v4 and v5 here
    ...;
}
```

With that, the code in the body can use the parameters meaningfully, and its return value can also be used. The function will have its signature stored in its type (as builtin functions and methods do as well) and so any calls to it generated in the future will attempt to obtain argument values of the correct type. When the signature is generated, the currently available variables are taken into account such that the probability of generating a signature which cannot be satisfied is very low.

A related question is how to deal with custom object types, for example to generate code like:

```javascript
function foo(v3) {
    return v3.a.b.c;
}
```

For this to be possible, Fuzzilli must not only know about the type of v3 but also about the type of its properties.

This can similarly be solved by generating a number of custom object types up front and using those in the generator. For example, the following type might be used for v3 above:

```
v3 = .object("ObjType1", [
    .a: .object("ObjType2", [
        .b: .object("ObjType3", [
            .c: .integer
        ])
    ])
])
```

For this to work, code generators that generate objects or property stores have to obey these property types.

### Program Templates
As previously discussed, there needs to be some guidance mechanism to direct the fuzzer towards specific areas of the code. In the HybridEngine, this is achieved through ProgramTemplates: high-level descriptions of the structure of a program from which concrete programs are then generated. This effectively restricts the search space and can thus find vulnerabilities more efficiently.

An example for a ProgramTemplate is shown next.

```swift
ProgramTemplate("JITFunction") { b in
    // Start with a random prefix and some random code.
    b.buildPrefix()
    b.build(n: 5)

    // Generate a larger function and a signature for it
    let f = b.buildPlainFunction(with: b.randomParameters()) { args in
        assert(args.count > 0)
        b.build(n: 30)
        b.doReturn(b.randomJsVariable())
    }

    // Trigger JIT optimization
    b.buildRepeatLoop(n: 100) { _ in
        b.callFunction(f, withArgs: b.randomArguments(forCalling: f))
    }
```

This fairly simple template aims to search for JIT compiler bugs by generating a random function, forcing it to be compiled, then calling it again with different arguments.

### Example
The following is a walkthrough of how the HybridEngine may generate a program based on the template above. Note that not all CodeGenerators have been migrated to work well with the HybridEngine (e.g. by emitting guarded instruction if necessary) as that is still work-in-progress.

#### 1. Prefix code generation
The template starts out by generating a small "prefix" via the `b.buildPrefix()` method. A prefix is simply a piece of code whose purpose is to create some variables for use by subsequent code. It is usually recommended to start out with such a prefix, as it ensures that CodeGenerators have visible variables to use as inputs. Under the hood, prefix generation performs code generation but with only a small list of code generators marked as "value generators". These must always generate new variables and must not fail. The result may be a piece of code such as
```
v0 <- LoadInt '42'
v1 <- LoadInt '1337'
v2 <- LoadString 'foo'
```

#### 2. Random code generation
The next part of the template simply generates a couple of random instructions using the main code generation API: `ProgramBuilder.build(n:)`. For code generation, the ProgramBuilder will repeatedly pick random CodeGenerators and run them until at least `n` instructions have been generated. An example CodeGenerator could looks as follows:

```swift
CodeGenerator("BinOp", inputs: .preferred(.number, .number)) { b, lhs, rhs in
    let needGuard = b.type(of: lhs).MayBe(.bigint) || b.type(of: rhs).MayBe(.bigint)
    b.binary(lhs, rhs, with: chooseUniform(from: allBinaryOperators), guard: needGuard)
}
```

Note how the generator is careful to generate both correct _and_ meaningful code, while also not being unreasonably strict about its input requirements. It does so by stating that it "prefers" to receive numbers as inputs (meaning that it should be called with numbers if there are available variables, but can also be called with variables of different types), then checking if one of the inputs may be BigInts (in which case there would likely be a runtime exceptions: "TypeError: Cannot mix BigInt and other types, use explicit conversions"), and if so marking the operation as guarded (resulting in a try-catch being used at runtime).

Used in this context, the generator may be invoked using `v0` and `v1`:

```
v3 <- Binary v0, '*', v1
```

As the types of both inputs are statically known to not be BigInts, no guarding is necessary.

At this point, only one new instruction has been generated, and so code generation would continue. However, in the interest of brevity, for this example we will stop code generation here and move on to the next part of the template.

#### 3. Function generation
The next part of the template is responsible for generating a random function. For that, the first step is to generate a random signature using the `ProgramBuilder.randomParameters` API. This will look at the existing variables and their types and select a signature based on them. This way, there is a high chance that fitting argument values can be found later on. In this specific case, it could come up with a signature such as `[.string, .int]` as there are existing variables of both types. Note that the signature does not yet include the return value type. That will only be computed at the end of the function definition, depending on the `Return` statements generated inside the function body.

After generating the signature, the template creates the function and fills its body using the code generation machinery. This time, we will use the following three code generators:

```swift
CodeGenerator("BuiltinGenerator") { b in
    b.loadBuiltin(b.randomBuiltin())
},

CodeGenerator("FunctionCallGenerator", inputs: .preferred(.function())) { b, f in
    let arguments = b.randomArguments(forCalling: f)
    let needGuard = b.type(of: f).MayNotBe(.function())  // Technically would also need a guard if the argument types didn't match the signature
    b.callFunction(f, withArgs: arguments, guard: needGuard)
},

CodeGenerator("ComputedPropertyAssignmentGenerator", inputs: .preferred(.object())) { b, obj in
    let propertyName = b.randomJsVariable()
    let value = b.randomJsVariable()
    let needGuard = b.type(of: obj).MayBe(.nullish)
    b.setComputedProperty(propertyName, of: obj, to: value, guard: needGuard)
},
```

When running the first generator, the `ProgramBuilder.randomBuiltin` API will consult the static environment model to find an available builtin. In this case, the environment model may contain the following builtin: `bar: .function([] => .anything)`, which is then choosen. Next, code generation may select the  `FunctionCallGenerator`. As it states that it would like a `.function()` as argument, the ProgramBuilder would (likely) select the previously loaded builtin. As its signature is known, no argument values are selected for the call and the return value is typed as `.anything`. Finally, code generation may pick the `ComputedPropertyAssignmentGenerator`. As there is currently no value of type `.object()` available, the return value of the function call would (likely) be selected as it has type `.anything`. This way, there is at least a chance that the value will be an object at runtime. As it cannot be ruled out that the value is not "nullish" (`null` or `undefined`), in which case a runtime exception would be raised, the code generator marks the operation as guarded. Putting everything together, the following code is generated for the function:

```
v4 <- BeginPlainFunction -> v5, v6
    v7 <- LoadBuiltin 'bar'
    v8 <- CallFunction v7, []
    SetComputedProperty v8, v5, v6 (guarded)
    Return v8
EndPlainFunction
```

#### 4. Putting it all together
The remainder of the template simply generates a loop to call the function generated in step 3. Typically, the function should be called again a few more times with different arguments and possibly after executing some more randomly generated code. To keep this example short, these steps are skipped here, however.

Lifted to JavaScript (with expression inlining), the generated code would now be:
```js
function f4(a5, a6) {
    let v8 = bar();
    try { v8[a5] = a6; } catch {}
    return v8;
}
for (let v9 = 0; v9 < 100; v9++) {
    f4("foo", 42 * 1337);
}
```

After generation, the sample will be mutated further. As the FixupMutator is especially useful for the HybridEngine, it is always used as the first mutator to "refine" the generated program. In this case, the mutator may discover that the try-catch guard is not needed (if it never triggers at runtime) and can therefore be removed, resulting in the final ("refined") program:

```js
function f4(a5, a6) {
    let v8 = bar();
    v8[a5] = a6;
    return v8;
}
for (let v9 = 0; v9 < 100; v9++) {
    f4("foo", 42 * 1337);
}
```

The subsequent mutations may then change the generated program in all sorts of interesting (and less interesting) ways.

### Code Generation + Mutations: The HybridEngine
The HybridEngine combines the code generation engine with the existing mutators. For that, it first selects a random ProgramTemplate, then generates a program from it, using the code generation engine as discussed previously. If the generated program is valid, it is further mutated a few times, using the algorithm that is also used by the MutationEngine.

The high-level algorithm used by the HybridEngine is summarized by the image below.

![Hybrid Fuzzing Algorithm](images/hybrid_engine.png)

There are different ways in which the HybridEngine can be used. These are discussed next.

### Application: Component Fuzzing
Through ProgramTemplates, the fuzzer can be directed towards major components of the engine, such as the JIT compiler. This kind of template likely requires fairly little effort apart from a high-level understanding of the targeted code (and possibly past bugs in it).

### Application: Patch Correctness and Variant Fuzzing
Another application of the HybridEngine is to search for variants of previous bugs.

A good example of this technique is the V8MapTransition template. This template searches for variants (and attempts to verify the correctness of the patch) for [CVE-2020-16009](https://bugs.chromium.org/p/project-zero/issues/detail?id=2106). The idea is simply to restrict the code generation engine to a small set of JavaScript features, namely object literals, property loads and stores, and function definitions and calls, in order to reduce the search space. This template succeeded in triggering the original vulnerability again within a few hundred million executions, thus demonstrating that the technique is feasible.

### Application: Targeted Fuzzing
This application is similar to the previous one, except that it doesn’t start from an existing bug. Instead, a human, either a security researcher or a developer first has to identify a specific feature of the target engine that might be susceptible to complex bugs, then develop a template to stress this component as good as possible.

In contrast to the first application, this kind of template requires a fairly deep understanding of the targeted source code area, for example in order to determine which kinds of code fragments need to be generated and which ones don’t. On the other hand, it should be significantly more efficient.

### MutationEngine vs. HybridEngine
The section briefly compares the two engines featured in Fuzzilli.

MutationEngine | HybridEngine
---------------|--------------
Follows a generic guidance algorithms and requires almost no manual tuning to generate interesting JavaScript code | Requires manual guidance, in the form of ProgramTemplates and CodeGenerators
There is little room for control over the generated samples since they are mostly determined by the coverage feedback. Possible ways to influence the code include the CodeGenerators and their relative weights, the Mutators, and the aggressivity of the minimizer | Allows a great amount of control over the generated code, both over the high level structure (for example, one function that is being JIT compiled, then called a few times) as well as over low-level code fragments through CodeGenerators
Able to find vulnerabilities that are "close" to samples trigger new coverage (and so are added to the corpus), but likely struggles to find bugs that are not. The latter probably includes bugs that require complex state manipulation through multiple distinct code paths | Able to find bugs that are "close" to one of the used ProgramTemplates, which can either come from past bugs, from developers that want to test certain areas, or from auditors that want to test a complex are of the codebase

As the engines complement each other, it can be desirable to run both engines in the same fuzzing session. At least in theory, the two engines should also be able to benefit from each other: the mutation engine can further mutate samples originating from the HybridEngine, while the HybridEngine benefits (through splicing) from a better Corpus built by the MutationEngine. For that reason, the [MultiEngine](https://github.com/googleprojectzero/fuzzilli/blob/main/Sources/Fuzzilli/Engines/MultiEngine.swift) (--engine=multi) allows using both engines in one fuzzing session, and allows controlling roughly how often each engine is scheduled.


<|MERGE_RESOLUTION|>--- conflicted
+++ resolved
@@ -256,13 +256,8 @@
 
 ```swift
 CodeGenerator("FunctionCallGenerator") { b in
-<<<<<<< HEAD
     let f = b.randomVariable()
-    let arguments = [b.randomVariable(), b.randomVariable(), b.randomVariable()]
-=======
-    let function = b.randomJsVariable()
     let arguments = [b.randomJsVariable(), b.randomJsVariable(), b.randomJsVariable()]
->>>>>>> 5b49d1d8
     b.callFunction(f, with: arguments)
 }
 ```
