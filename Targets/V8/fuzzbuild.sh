#!/bin/bash
#
# Copyright 2019 Google LLC
#
# Licensed under the Apache License, Version 2.0 (the "License");
# you may not use this file except in compliance with the License.
# You may obtain a copy of the License at
#
# https:#www.apache.org/licenses/LICENSE-2.0
#
# Unless required by applicable law or agreed to in writing, software
# distributed under the License is distributed on an "AS IS" BASIS,
# WITHOUT WARRANTIES OR CONDITIONS OF ANY KIND, either express or implied.
# See the License for the specific language governing permissions and
# limitations under the License.

if [ "$(uname)" == "Linux" ]; then
    # See https://v8.dev/docs/compile-arm64 for instructions on how to build on Arm64
<<<<<<< HEAD
    gn gen out/fuzzbuild --args='is_debug=false dcheck_always_on=true v8_static_library=true v8_enable_verify_heap=true v8_fuzzilli=true sanitizer_coverage_flags="trace-pc-guard" target_cpu="x64"'
=======
    gn gen out/fuzzbuild --args='is_debug=false dcheck_always_on=true v8_static_library=true v8_enable_verify_heap=true v8_enable_partition_alloc=false v8_fuzzilli=true sanitizer_coverage_flags="trace-pc-guard" target_cpu="x64"'
>>>>>>> 2c42547d
else
    echo "Unsupported operating system"
fi

ninja -C ./out/fuzzbuild -j$(nproc) d8<|MERGE_RESOLUTION|>--- conflicted
+++ resolved
@@ -16,11 +16,7 @@
 
 if [ "$(uname)" == "Linux" ]; then
     # See https://v8.dev/docs/compile-arm64 for instructions on how to build on Arm64
-<<<<<<< HEAD
-    gn gen out/fuzzbuild --args='is_debug=false dcheck_always_on=true v8_static_library=true v8_enable_verify_heap=true v8_fuzzilli=true sanitizer_coverage_flags="trace-pc-guard" target_cpu="x64"'
-=======
     gn gen out/fuzzbuild --args='is_debug=false dcheck_always_on=true v8_static_library=true v8_enable_verify_heap=true v8_enable_partition_alloc=false v8_fuzzilli=true sanitizer_coverage_flags="trace-pc-guard" target_cpu="x64"'
->>>>>>> 2c42547d
 else
     echo "Unsupported operating system"
 fi
