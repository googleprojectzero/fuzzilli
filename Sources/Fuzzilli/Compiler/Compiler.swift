// Copyright 2023 Google LLC
//
// Licensed under the Apache License, Version 2.0 (the "License");
// you may not use this file except in compliance with the License.
// You may obtain a copy of the License at
//
// https://www.apache.org/licenses/LICENSE-2.0
//
// Unless required by applicable law or agreed to in writing, software
// distributed under the License is distributed on an "AS IS" BASIS,
// WITHOUT WARRANTIES OR CONDITIONS OF ANY KIND, either express or implied.
// See the License for the specific language governing permissions and
// limitations under the License.

import Foundation

/// Compiles a JavaScript AST into a FuzzIL program.
public class JavaScriptCompiler {
    public typealias AST = Compiler_Protobuf_AST
    typealias StatementNode = Compiler_Protobuf_Statement
    typealias ExpressionNode = Compiler_Protobuf_Expression

    // Simple error enum for errors that are displayed to the user.
    public enum CompilerError: Error {
        case invalidASTError(String)
        case invalidNodeError(String)
        case unsupportedFeatureError(String)
    }

    public init(deletingCallTo filteredFunctions: [String] = []) {
        self.filteredFunctions = filteredFunctions
    }

    /// The compiled code.
    private var code = Code()

    /// A list of function names or prefixes (e.g. `assert*`) which should be deleted from the output program.
    /// The function calls can in general only be removed if their return value isn't used, and so currently they are only
    /// removed if they make up a full ExpressionStatement, in which case the entire statement is ignored.
    /// This functionality is useful to remove calls to functions such as `assert*` or `print*` from tests
    /// as those are not useful for fuzzing.
    /// The function names may contain the wildcard character `*`, but _only_ as last character, in which case
    /// a prefix match will be performed instead of a string comparison.
    private let filteredFunctions: [String]

    /// The environment is used to determine if an identifier identifies a builtin object.
    /// TODO we should probably use the correct target environment, with any additional builtins etc. here. But for now, we just manually add `gc` since that's relatively common.
    private var environment = JavaScriptEnvironment(additionalBuiltins: ["gc": .function()])

    /// Contains the mapping from JavaScript variables to FuzzIL variables in every active scope.
    private var scopes = Stack<[String: Variable]>()

    /// List of all named variables.
    /// TODO instead of a global list, this should be per (var) scope.
    private var namedVariables = Set<String>()

    /// The next free FuzzIL variable.
    private var nextVariable = 0

    /// Context analyzer to track the context of the code being compiled. Used for example to distinguish switch and loop breaks.
    private var contextAnalyzer = ContextAnalyzer()

    public func compile(_ ast: AST) throws -> Program {
        reset()

        try enterNewScope {
            for statement in ast.statements {
                try compileStatement(statement)
            }
        }

        try code.check()

        return Program(code: code)
    }

    /// Allocates the next free variable.
    private func nextFreeVariable() -> Variable {
        let v = Variable(number: nextVariable)
        nextVariable += 1
        return v
    }

    private func compileStatement(_ node: StatementNode) throws {
        let shouldIgnoreStatement = try performStatementFiltering(node)
        guard !shouldIgnoreStatement else {
            return
        }

        guard let stmt = node.statement else {
            throw CompilerError.invalidASTError("missing concrete statement in statement node")
        }

        switch stmt {

        case .emptyStatement:
            break

        case .blockStatement(let blockStatement):
            emit(BeginBlockStatement())
            try enterNewScope {
                for statement in blockStatement.body {
                    try compileStatement(statement)
                }
            }
            emit(EndBlockStatement())

        case .variableDeclaration(let variableDeclaration):
            for decl in variableDeclaration.declarations {
                let initialValue: Variable
                if decl.hasValue {
                    initialValue = try compileExpression(decl.value)
                } else {
                    initialValue = emit(LoadUndefined()).output
                }

                if variableDeclaration.kind == .var && namedVariables.contains(decl.name) {
                    emit(DefineNamedVariable(decl.name), withInputs: [initialValue])
                } else {
                    map(decl.name, to: initialValue)
                }
            }

        case .functionDeclaration(let functionDeclaration):
            let parameters = convertParameters(functionDeclaration.parameters)
            let functionBegin, functionEnd: Operation
            switch functionDeclaration.type {
            case .plain:
                functionBegin = BeginPlainFunction(parameters: parameters, isStrict: false)
                functionEnd = EndPlainFunction()
            case .generator:
                functionBegin = BeginGeneratorFunction(parameters: parameters, isStrict: false)
                functionEnd = EndGeneratorFunction()
            case .async:
                functionBegin = BeginAsyncFunction(parameters: parameters, isStrict: false)
                functionEnd = EndAsyncFunction()
            case .asyncGenerator:
                functionBegin = BeginAsyncGeneratorFunction(parameters: parameters, isStrict: false)
                functionEnd = EndAsyncGeneratorFunction()
            case .UNRECOGNIZED(let type):
                throw CompilerError.invalidNodeError("invalid function declaration type \(type)")
            }

            let instr = emit(functionBegin)
            map(functionDeclaration.name, to: instr.output)
            try enterNewScope {
                mapParameters(functionDeclaration.parameters, to: instr.innerOutputs)
                for statement in functionDeclaration.body {
                    try compileStatement(statement)
                }
            }
            emit(functionEnd)

        case .classDeclaration(let classDeclaration):
            // The expressions for property values and computed properties need to be emitted before the class declaration is opened.
            var propertyValues = [Variable]()
            var computedPropertyKeys = [Variable]()
            for field in classDeclaration.fields {
                guard let field = field.field else {
                    throw CompilerError.invalidNodeError("missing concrete field in class declaration")
                }
                if case .property(let property) = field {
                    if property.hasValue {
                        propertyValues.append(try compileExpression(property.value))
                    }
                    if case .expression(let key) = property.key {
                        computedPropertyKeys.append(try compileExpression(key))
                    }
                }
            }

            // Reverse the arrays since we'll remove the elements in FIFO order.
            propertyValues.reverse()
            computedPropertyKeys.reverse()

            let classDecl: Instruction
            if classDeclaration.hasSuperClass {
                let superClass = try compileExpression(classDeclaration.superClass)
                classDecl = emit(BeginClassDefinition(hasSuperclass: true), withInputs: [superClass])
            } else {
                classDecl = emit(BeginClassDefinition(hasSuperclass: false))
            }
            map(classDeclaration.name, to: classDecl.output)

            for field in classDeclaration.fields {
                switch field.field! {
                case .property(let property):
                    guard let key = property.key else {
                        throw CompilerError.invalidNodeError("Missing key in class property")
                    }

                    let op: Operation
                    var inputs = [Variable]()
                    switch key {
                    case .name(let name):
                        if property.isStatic {
                            op = ClassAddStaticProperty(propertyName: name, hasValue: property.hasValue)
                        } else {
                            op = ClassAddInstanceProperty(propertyName: name, hasValue: property.hasValue)
                        }
                    case .index(let index):
                        if property.isStatic {
                            op = ClassAddStaticElement(index: index, hasValue: property.hasValue)
                        } else {
                            op = ClassAddInstanceElement(index: index, hasValue: property.hasValue)
                        }
                    case .expression:
                        inputs.append(computedPropertyKeys.removeLast())
                        if property.isStatic {
                            op = ClassAddStaticComputedProperty(hasValue: property.hasValue)
                        } else {
                            op = ClassAddInstanceComputedProperty(hasValue: property.hasValue)
                        }
                    }
                    if property.hasValue {
                        inputs.append(propertyValues.removeLast())
                    }
                    emit(op, withInputs: inputs)

                case .ctor(let constructor):
                    let parameters = convertParameters(constructor.parameters)
                    let head = emit(BeginClassConstructor(parameters: parameters))

                    try enterNewScope {
                        var parameters = head.innerOutputs
                        map("this", to: parameters.removeFirst())
                        mapParameters(constructor.parameters, to: parameters)
                        for statement in constructor.body {
                            try compileStatement(statement)
                        }
                    }

                    emit(EndClassConstructor())

                case .method(let method):
                    let parameters = convertParameters(method.parameters)
                    let head: Instruction
                    if method.isStatic {
                        head = emit(BeginClassStaticMethod(methodName: method.name, parameters: parameters))
                    } else {
                        head = emit(BeginClassInstanceMethod(methodName: method.name, parameters: parameters))
                    }

                    try enterNewScope {
                        var parameters = head.innerOutputs
                        map("this", to: parameters.removeFirst())
                        mapParameters(method.parameters, to: parameters)
                        for statement in method.body {
                            try compileStatement(statement)
                        }
                    }

                    if method.isStatic {
                        emit(EndClassStaticMethod())
                    } else {
                        emit(EndClassInstanceMethod())
                    }

                case .getter(let getter):
                    let head: Instruction
                    if getter.isStatic {
                        head = emit(BeginClassStaticGetter(propertyName: getter.name))
                    } else {
                        head = emit(BeginClassInstanceGetter(propertyName: getter.name))
                    }

                    try enterNewScope {
                        map("this", to: head.innerOutput)
                        for statement in getter.body {
                            try compileStatement(statement)
                        }
                    }

                    if getter.isStatic {
                        emit(EndClassStaticGetter())
                    } else {
                        emit(EndClassInstanceGetter())
                    }

                case .setter(let setter):
                    let head: Instruction
                    if setter.isStatic {
                        head = emit(BeginClassStaticSetter(propertyName: setter.name))
                    } else {
                        head = emit(BeginClassInstanceSetter(propertyName: setter.name))
                    }

                    try enterNewScope {
                        var parameters = head.innerOutputs
                        map("this", to: parameters.removeFirst())
                        mapParameters([setter.parameter], to: parameters)
                        for statement in setter.body {
                            try compileStatement(statement)
                        }
                    }

                    if setter.isStatic {
                        emit(EndClassStaticSetter())
                    } else {
                        emit(EndClassInstanceSetter())
                    }

                case .staticInitializer(let staticInitializer):
                    let head = emit(BeginClassStaticInitializer())

                    try enterNewScope {
                        map("this", to: head.innerOutput)
                        for statement in staticInitializer.body {
                            try compileStatement(statement)
                        }
                    }

                    emit(EndClassStaticInitializer())
                }
            }

            emit(EndClassDefinition())

        case .returnStatement(let returnStatement):
            if returnStatement.hasArgument {
                let value = try compileExpression(returnStatement.argument)
                emit(Return(hasReturnValue: true), withInputs: [value])
            } else {
                emit(Return(hasReturnValue: false))
            }

        case .expressionStatement(let expressionStatement):
            try compileExpression(expressionStatement.expression)

        case .ifStatement(let ifStatement):
            let test = try compileExpression(ifStatement.test)
            emit(BeginIf(inverted: false), withInputs: [test])
            try enterNewScope {
                try compileBody(ifStatement.ifBody)
            }
            if ifStatement.hasElseBody {
                emit(BeginElse())
                try enterNewScope {
                    try compileBody(ifStatement.elseBody)
                }
            }
            emit(EndIf())

        case .whileLoop(let whileLoop):
            emit(BeginWhileLoopHeader())

            let cond = try compileExpression(whileLoop.test)

            emit(BeginWhileLoopBody(), withInputs: [cond])

            try enterNewScope {
                try compileBody(whileLoop.body)
            }

            emit(EndWhileLoop())

        case .doWhileLoop(let doWhileLoop):
            emit(BeginDoWhileLoopBody())

            try enterNewScope {
                try compileBody(doWhileLoop.body)
            }

            emit(BeginDoWhileLoopHeader())

            let cond = try compileExpression(doWhileLoop.test)

            emit(EndDoWhileLoop(), withInputs: [cond])

        case .forLoop(let forLoop):
            try enterNewScope {
                var loopVariables = [String]()

                // Process initializer.
                var initialLoopVariableValues = [Variable]()
                emit(BeginForLoopInitializer())
                if let initializer = forLoop.initializer {
                    switch initializer {
                    case .declaration(let declaration):
                        for declarator in declaration.declarations {
                            loopVariables.append(declarator.name)
                            initialLoopVariableValues.append(try compileExpression(declarator.value))
                        }
                    case .expression(let expression):
                        try compileExpression(expression)
                    }
                }

                // Process condition.
                var outputs = emit(BeginForLoopCondition(numLoopVariables: loopVariables.count), withInputs: initialLoopVariableValues).innerOutputs
                zip(loopVariables, outputs).forEach({ map($0, to: $1 )})
                let cond: Variable
                if forLoop.hasCondition {
                    cond = try compileExpression(forLoop.condition)
                } else {
                    cond = emit(LoadBoolean(value: true)).output
                }

                // Process afterthought.
                outputs = emit(BeginForLoopAfterthought(numLoopVariables: loopVariables.count), withInputs: [cond]).innerOutputs
                zip(loopVariables, outputs).forEach({ remap($0, to: $1 )})
                if forLoop.hasAfterthought {
                    try compileExpression(forLoop.afterthought)
                }

                // Process body
                outputs = emit(BeginForLoopBody(numLoopVariables: loopVariables.count)).innerOutputs
                zip(loopVariables, outputs).forEach({ remap($0, to: $1 )})
                try compileBody(forLoop.body)

                emit(EndForLoop())
            }

        case .forInLoop(let forInLoop):
            let initializer = forInLoop.left;
            guard !initializer.hasValue else {
                throw CompilerError.invalidNodeError("Expected no initial value for the variable declared in a for-in loop")
            }

            let obj = try compileExpression(forInLoop.right)

            let loopVar = emit(BeginForInLoop(), withInputs: [obj]).innerOutput
            try enterNewScope {
                map(initializer.name, to: loopVar)
                try compileBody(forInLoop.body)
            }

            emit(EndForInLoop())

        case .forOfLoop(let forOfLoop):
            let initializer = forOfLoop.left;
            guard !initializer.hasValue else {
                throw CompilerError.invalidNodeError("Expected no initial value for the variable declared in a for-of loop")
            }

            let obj = try compileExpression(forOfLoop.right)

            let loopVar = emit(BeginForOfLoop(), withInputs: [obj]).innerOutput
            try enterNewScope {
                map(initializer.name, to: loopVar)
                try compileBody(forOfLoop.body)
            }

            emit(EndForOfLoop())

        case .breakStatement:
            // If we're in both .loop and .switch context, then the loop must be the most recent context 
            // (switch blocks don't propagate an outer .loop context) so we just need to check for .loop here
            if contextAnalyzer.context.contains(.loop){
                emit(LoopBreak())
            } else if contextAnalyzer.context.contains(.switchCase) {
                emit(SwitchBreak())
            } else {
                throw CompilerError.invalidNodeError("break statement outside of loop or switch")
            }

        case .continueStatement:
            emit(LoopContinue())

        case .tryStatement(let tryStatement):
            emit(BeginTry())
            try enterNewScope {
                for statement in tryStatement.body {
                    try compileStatement(statement)
                }
            }
            if tryStatement.hasCatch {
                try enterNewScope {
                    let beginCatch = emit(BeginCatch())
                    if tryStatement.catch.hasParameter {
                        map(tryStatement.catch.parameter.name, to: beginCatch.innerOutput)
                    }
                    for statement in tryStatement.catch.body {
                        try compileStatement(statement)
                    }
                }
            }
            if tryStatement.hasFinally {
                try enterNewScope {
                    emit(BeginFinally())
                    for statement in tryStatement.finally.body {
                        try compileStatement(statement)
                    }
                }
            }
            emit(EndTryCatchFinally())

        case .throwStatement(let throwStatement):
            let value = try compileExpression(throwStatement.argument)
            emit(ThrowException(), withInputs: [value])

        case .withStatement(let withStatement):
            let object = try compileExpression(withStatement.object)
            emit(BeginWith(), withInputs: [object])
            try enterNewScope {
                try compileBody(withStatement.body)
            }
            emit(EndWith())
        case .switchStatement(let switchStatement):
            // TODO Replace the precomputation of tests with compilation of the test expressions in the cases.
            // To do this, we would need to redesign Switch statements in FuzzIL to (for example) have a BeginSwitchCaseHead, BeginSwitchCaseBody, and EndSwitchCase. 
            // Then the expression would go inside the header.
            var precomputedTests = [Variable]()
            for caseStatement in switchStatement.cases {
                if caseStatement.hasTest {
                    let test = try compileExpression(caseStatement.test)
                    precomputedTests.append(test)
                } 
            }
            let discriminant = try compileExpression(switchStatement.discriminant)
            emit(BeginSwitch(), withInputs: [discriminant])
            for caseStatement in switchStatement.cases {
                if caseStatement.hasTest {
                    emit(BeginSwitchCase(), withInputs: [precomputedTests.removeFirst()])
                } else {
                    emit(BeginSwitchDefaultCase())
                }
                try enterNewScope {
                    for statement in caseStatement.consequent {
                        try compileStatement(statement)
                    }
                }
                // We could also do an optimization here where we check if the last statement in the case is a break, and if so, we drop the last instruction
                // and set the fallsThrough flag to false.
                emit(EndSwitchCase(fallsThrough: true)) 
            }
            emit(EndSwitch())
        }
    }

    // This is essentially the same as compileStatement except that it skips a top-level BlockStatement:
    // For example, the body of a loop is a single statement. If the body consists of multiple statements
    // then the "top-level" statement is a BlockStatement. When compiling such code to FuzzIL, that
    // top-level BlockStatement should be skipped as it would otherwise turn into a separate Begin/EndBlock.
    // This does not modify the current scope, the caller is expected to do that.
    private func compileBody(_ statement: StatementNode) throws {
        if case .blockStatement(let blockStatement) = statement.statement {
            for statement in blockStatement.body {
                try compileStatement(statement)
            }
        } else {
            try compileStatement(statement)
        }
    }

    @discardableResult
    private func compileExpression(_ node: ExpressionNode) throws -> Variable {
        guard let expr = node.expression else {
            throw CompilerError.invalidASTError("missing concrete expression in expression node")
        }

        switch expr {

        case .ternaryExpression(let ternaryExpression):
            let condition = try compileExpression(ternaryExpression.condition)
            let consequent = try compileExpression(ternaryExpression.consequent)
            let alternate = try compileExpression(ternaryExpression.alternate)
            return emit(TernaryOperation(), withInputs: [condition, consequent, alternate]).output
        

        case .identifier(let identifier):
            // Identifiers can generally turn into one of three things:
            //  1. A FuzzIL variable that has previously been associated with the identifier
            //  2. A LoadBuiltin operation if the identifier belongs to a builtin object (as defined by the environment)
            //  3. A LoadUndefined or LoadArguments operations if the identifier is "undefined" or "arguments" respectively
            //  4. A LoadNamedVariable operation in all other cases (typically global or hoisted variables, but could also be properties in a with statement)

            // We currently fall-back to case 3 if none of the other works. However, this isn't quite correct as it would incorrectly deal with e.g.
            //
            // let v = 42;
            // function foo() {
            //     v = 5;
            //     var v = 3;
            // }
            // foo()
            //
            // As the `v = 5` would end up changing the outer variable.
            // TODO To deal with this correctly, we'd have to walk over the AST twice.

            // Case 1
            if let v = lookupIdentifier(identifier.name) {
                return v
            }

            // Case 2
            if environment.builtins.contains(identifier.name) {
                return emit(LoadBuiltin(builtinName: identifier.name)).output
            }

            // Case 3
            assert(identifier.name != "this")   // This is handled via ThisExpression
            if identifier.name == "undefined" {
                return emit(LoadUndefined()).output
            } else if identifier.name == "arguments" {
                return emit(LoadArguments()).output
            }

            // Case 4
            // In this case, we need to remember that this variable was accessed in the current scope.
            // If the variable access is hoisted, and the variable is defined later, then this allows
            // the variable definition to turn into a DefineNamedVariable operation.
            namedVariables.insert(identifier.name)
            return emit(LoadNamedVariable(identifier.name)).output

        case .numberLiteral(let literal):
            if let intValue = Int64(exactly: literal.value) {
                return emit(LoadInteger(value: intValue)).output
            } else {
                return emit(LoadFloat(value: literal.value)).output
            }

        case .bigIntLiteral(let literal):
            if let intValue = Int64(literal.value) {
                return emit(LoadBigInt(value: intValue)).output
            } else {
                // TODO should LoadBigInt support larger integer values (represented as string)?
                let stringValue = emit(LoadString(value: literal.value)).output
                let BigInt = emit(LoadBuiltin(builtinName: "BigInt")).output
                return emit(CallFunction(numArguments: 1, isGuarded: false), withInputs: [BigInt, stringValue]).output
            }

        case .stringLiteral(let literal):
            let value = literal.value.replacingOccurrences(of: "\n", with: "\\n")
            return emit(LoadString(value: value)).output

        case .templateLiteral(let templateLiteral):
            let interpolatedValues = try templateLiteral.expressions.map(compileExpression)
            let parts = templateLiteral.parts.map({ $0.replacingOccurrences(of: "\n", with: "\\n") })
            return emit(CreateTemplateString(parts: parts), withInputs: interpolatedValues).output

        case .regExpLiteral(let literal):
            guard let flags = RegExpFlags.fromString(literal.flags) else {
                throw CompilerError.invalidNodeError("invalid RegExp flags: \(literal.flags)")
            }
            return emit(LoadRegExp(pattern: literal.pattern, flags: flags)).output

        case .booleanLiteral(let literal):
            return emit(LoadBoolean(value: literal.value)).output

        case .nullLiteral:
            return emit(LoadNull()).output

        case .thisExpression:
            // Check if `this` is currently mapped to a FuzzIL variable (e.g. if we're inside an object- or class method).
            if let v = lookupIdentifier("this") {
                return v
            }
            // Otherwise, emit a LoadThis.
            return emit(LoadThis()).output

        case .assignmentExpression(let assignmentExpression):
            guard let lhs = assignmentExpression.lhs.expression else {
                throw CompilerError.invalidNodeError("Missing lhs in assignment expression")
            }
            let rhs = try compileExpression(assignmentExpression.rhs)

            let assignmentOperator: BinaryOperator?
            switch assignmentExpression.operator {
            case "=":
                assignmentOperator = nil
            default:
                // It's something like "+=", "-=", etc.
                let binaryOperator = String(assignmentExpression.operator.dropLast())
                guard let op = BinaryOperator(rawValue: binaryOperator) else {
                    throw CompilerError.invalidNodeError("Unknown assignment operator \(assignmentExpression.operator)")
                }
                assignmentOperator = op
            }

            switch lhs {

            case .memberExpression(let memberExpression):
                // Compile to a Set- or Update{Property/Element/ComputedProperty} operation
                let object = try compileExpression(memberExpression.object)
                guard let property = memberExpression.property else { throw CompilerError.invalidNodeError("missing property in member expression") }
                switch property {
                case .name(let name):
                    if let op = assignmentOperator {
                        emit(UpdateProperty(propertyName: name, operator: op), withInputs: [object, rhs])
                    } else {
                        emit(SetProperty(propertyName: name), withInputs: [object, rhs])
                    }
                case .expression(let expr):
                    if case .numberLiteral(let literal) = expr.expression, let index = Int64(exactly: literal.value) {
                        if let op = assignmentOperator {
                            emit(UpdateElement(index: index, operator: op), withInputs: [object, rhs])
                        } else {
                            emit(SetElement(index: index), withInputs: [object, rhs])
                        }
                    } else {
                        let property = try compileExpression(expr)
                        if let op = assignmentOperator {
                            emit(UpdateComputedProperty(operator: op), withInputs: [object, property, rhs])
                        } else {
                            emit(SetComputedProperty(), withInputs: [object, property, rhs])
                        }
                    }
                }
            case .superMemberExpression(let superMemberExpression):
                guard superMemberExpression.isOptional == false else {
                    throw CompilerError.unsupportedFeatureError("Optional chaining is not supported in super member expressions")
                }
                
                guard let property = superMemberExpression.property else {
                    throw CompilerError.invalidNodeError("Missing property in super member expression")
                }
                
                switch property {
                case .name(let name):
                    if let op = assignmentOperator {
                        // Example: super.foo += 1
                        emit(UpdateSuperProperty(propertyName: name, operator: op), withInputs: [rhs])
                    } else {
                        // Example: super.foo = 1
                        emit(SetSuperProperty(propertyName: name), withInputs: [rhs])
                    }
                    
                case .expression(let expr):
                    let property = try compileExpression(expr)
                    // Example: super[expr] = 1
                    emit(SetComputedSuperProperty(), withInputs: [property, rhs])
                }


            case .identifier(let identifier):
                if let lhs = lookupIdentifier(identifier.name) {
                    // Compile to a Reassign or Update operation
                    switch assignmentExpression.operator {
                    case "=":
                        emit(Reassign(), withInputs: [lhs, rhs])
                    default:
                        // It's something like "+=", "-=", etc.
                        let binaryOperator = String(assignmentExpression.operator.dropLast())
                        guard let op = BinaryOperator(rawValue: binaryOperator) else {
                            throw CompilerError.invalidNodeError("Unknown assignment operator \(assignmentExpression.operator)")
                        }
                        emit(Update(op), withInputs: [lhs, rhs])
                    }
                } else {
                    // It's (probably) a hoisted or a global variable access. Compile as a named variable.
                    switch assignmentExpression.operator {
                    case "=":
                        emit(StoreNamedVariable(identifier.name), withInputs: [rhs])
                    default:
                        // It's something like "+=", "-=", etc.
                        let binaryOperator = String(assignmentExpression.operator.dropLast())
                        guard let op = BinaryOperator(rawValue: binaryOperator) else {
                            throw CompilerError.invalidNodeError("Unknown assignment operator \(assignmentExpression.operator)")
                        }
                        let oldVal = emit(LoadNamedVariable(identifier.name)).output
                        let newVal = emit(BinaryOperation(op), withInputs: [oldVal, rhs]).output
                        emit(StoreNamedVariable(identifier.name), withInputs: [newVal])
                    }
                }

            default:
                throw CompilerError.unsupportedFeatureError("Compiler only supports assignments to object members or identifiers")
            }

            return rhs

        case .objectExpression(let objectExpression):
            // The expressions for property values and computed properties need to be emitted before the object literal is opened.
            var propertyValues = [Variable]()
            var computedPropertyKeys = [Variable]()
            for field in objectExpression.fields {
                guard let field = field.field else {
                    throw CompilerError.invalidNodeError("missing concrete field in object expression")
                }
                if case .property(let property) = field {
                    propertyValues.append(try compileExpression(property.value))
                    if case .expression(let expression) = property.key {
                        computedPropertyKeys.append(try compileExpression(expression))
                    }
                } else if case .method(let method) = field {
                    if case .expression(let expression) = method.key {
                        computedPropertyKeys.append(try compileExpression(expression))
                    }
                }
            }

            // Reverse the arrays since we'll remove the elements in FIFO order.
            propertyValues.reverse()
            computedPropertyKeys.reverse()

            // Now build the object literal.
            emit(BeginObjectLiteral())
            for field in objectExpression.fields {
                switch field.field! {
                case .property(let property):
                    guard let key = property.key else {
                        throw CompilerError.invalidNodeError("missing key in object expression field")
                    }
                    let inputs = [propertyValues.removeLast()]
                    switch key {
                    case .name(let name):
                        emit(ObjectLiteralAddProperty(propertyName: name), withInputs: inputs)
                    case .index(let index):
                        emit(ObjectLiteralAddElement(index: index), withInputs: inputs)
                    case .expression:
                        emit(ObjectLiteralAddComputedProperty(), withInputs: [computedPropertyKeys.removeLast()] + inputs)
                    }
                case .method(let method):
                    let parameters = convertParameters(method.parameters)

                    let instr: Instruction
                    if case .name(let name) = method.key {
                        instr = emit(BeginObjectLiteralMethod(methodName: name, parameters: parameters))
                    } else {
                        instr = emit(BeginObjectLiteralComputedMethod(parameters: parameters), withInputs: [computedPropertyKeys.removeLast()])
                    }

                    try enterNewScope {
                        var parameters = instr.innerOutputs
                        map("this", to: parameters.removeFirst())
                        mapParameters(method.parameters, to: parameters)
                        for statement in method.body {
                            try compileStatement(statement)
                        }
                    }

                    if case .name = method.key {
                        emit(EndObjectLiteralMethod())
                    } else {
                        emit(EndObjectLiteralComputedMethod())
                    }
                case .getter(let getter):
                    guard case .name(let name) = getter.key else {
                        fatalError("Computed getters are not yet supported")
                    }
                    let instr = emit(BeginObjectLiteralGetter(propertyName: name))
                    try enterNewScope {
                        map("this", to: instr.innerOutput)
                        for statement in getter.body {
                            try compileStatement(statement)
                        }
                    }
                    emit(EndObjectLiteralGetter())
                case .setter(let setter):
                    guard case .name(let name) = setter.key else {
                        fatalError("Computed setters are not yet supported")
                    }
                    let instr = emit(BeginObjectLiteralSetter(propertyName: name))
                    try enterNewScope {
                        var parameters = instr.innerOutputs
                        map("this", to: parameters.removeFirst())
                        mapParameters([setter.parameter], to: parameters)
                        for statement in setter.body {
                            try compileStatement(statement)
                        }
                    }
                    emit(EndObjectLiteralSetter())
                }
            }
            return emit(EndObjectLiteral()).output

        case .arrayExpression(let arrayExpression):
            var elements = [Variable]()
            var undefined: Variable? = nil
            var spreads = [Bool]()
            for elem in arrayExpression.elements {
                if elem.expression == nil {
                    if undefined == nil {
                        undefined = emit(LoadUndefined()).output
                    }
                    elements.append(undefined!)
                    spreads.append(false)
                } else {
                    if case .spreadElement(let spreadElement) = elem.expression {
                        elements.append(try compileExpression(spreadElement.argument))
                        spreads.append(true)
                    } else {
                        elements.append(try compileExpression(elem))
                        spreads.append(false)
                    }
                }
            }
            if spreads.contains(true) {
                return emit(CreateArrayWithSpread(spreads: spreads), withInputs: elements).output
            } else {
                return emit(CreateArray(numInitialValues: elements.count), withInputs: elements).output
            }

        case .functionExpression(let functionExpression):
            let parameters = convertParameters(functionExpression.parameters)
            let functionBegin, functionEnd: Operation
            switch functionExpression.type {
            case .plain:
                functionBegin = BeginPlainFunction(parameters: parameters, isStrict: false)
                functionEnd = EndPlainFunction()
            case .generator:
                functionBegin = BeginGeneratorFunction(parameters: parameters, isStrict: false)
                functionEnd = EndGeneratorFunction()
            case .async:
                functionBegin = BeginAsyncFunction(parameters: parameters, isStrict: false)
                functionEnd = EndAsyncFunction()
            case .asyncGenerator:
                functionBegin = BeginAsyncGeneratorFunction(parameters: parameters, isStrict: false)
                functionEnd = EndAsyncGeneratorFunction()
            case .UNRECOGNIZED(let type):
                throw CompilerError.invalidNodeError("invalid function declaration type \(type)")
            }

            let instr = emit(functionBegin)
            try enterNewScope {
                mapParameters(functionExpression.parameters, to: instr.innerOutputs)
                for statement in functionExpression.body {
                    try compileStatement(statement)
                }
            }
            emit(functionEnd)

            return instr.output

        case .arrowFunctionExpression(let arrowFunction):
            let parameters = convertParameters(arrowFunction.parameters)
            let functionBegin, functionEnd: Operation
            switch arrowFunction.type {
            case .plain:
                functionBegin = BeginArrowFunction(parameters: parameters, isStrict: false)
                functionEnd = EndArrowFunction()
            case .async:
                functionBegin = BeginAsyncArrowFunction(parameters: parameters, isStrict: false)
                functionEnd = EndAsyncArrowFunction()
            default:
                throw CompilerError.invalidNodeError("invalid arrow function type \(arrowFunction.type)")
            }

            let instr = emit(functionBegin)
            try enterNewScope {
                mapParameters(arrowFunction.parameters, to: instr.innerOutputs)
                guard let body = arrowFunction.body else { throw CompilerError.invalidNodeError("missing body in arrow function") }
                switch body {
                case .block(let block):
                    try compileStatement(block)
                case .expression(let expr):
                    let result = try compileExpression(expr)
                    emit(Return(hasReturnValue: true), withInputs: [result])
                }
            }
            emit(functionEnd)

            return instr.output

        case .callExpression(let callExpression):
            let (arguments, spreads) = try compileCallArguments(callExpression.arguments)
            let isSpreading = spreads.contains(true)

            // See if this is a function or a method call
            if case .memberExpression(let memberExpression) = callExpression.callee.expression {
                // obj.foo(...) or obj[expr](...)
                let object = try compileExpression(memberExpression.object)
                guard let property = memberExpression.property else { throw CompilerError.invalidNodeError("missing property in member expression in call expression") }
                switch property {
                case .name(let name):
                    if isSpreading {
                        return emit(CallMethodWithSpread(methodName: name, numArguments: arguments.count, spreads: spreads, isGuarded: callExpression.isOptional), withInputs: [object] + arguments).output
                    } else {
                        return emit(CallMethod(methodName: name, numArguments: arguments.count, isGuarded: callExpression.isOptional), withInputs: [object] + arguments).output
                    }
                case .expression(let expr):
                    let method = try compileExpression(expr)
                    if isSpreading {
                        return emit(CallComputedMethodWithSpread(numArguments: arguments.count, spreads: spreads, isGuarded: callExpression.isOptional), withInputs: [object, method] + arguments).output
                    } else {
                        return emit(CallComputedMethod(numArguments: arguments.count, isGuarded: callExpression.isOptional), withInputs: [object, method] + arguments).output
                    }
                }
            } else if case .superMemberExpression(let superMemberExpression) = callExpression.callee.expression {
                // super.foo(...)
                guard !isSpreading else {
                    throw CompilerError.unsupportedFeatureError("Spread calls with super are not supported")
                }
                guard case .name(let methodName) = superMemberExpression.property else {
                    throw CompilerError.invalidNodeError("Super method calls must use a property name")
                }
                guard !callExpression.isOptional else {
                    throw CompilerError.unsupportedFeatureError("Optional chaining with super method calls is not supported")
                }
                return emit(CallSuperMethod(methodName: methodName, numArguments: arguments.count), withInputs: arguments).output
            // Now check if it is a V8 intrinsic function
            } else if case .v8IntrinsicIdentifier(let v8Intrinsic) = callExpression.callee.expression {
                guard !isSpreading else { throw CompilerError.unsupportedFeatureError("Not currently supporting spread calls to V8 intrinsics") }
                let argsString = Array(repeating: "%@", count: arguments.count).joined(separator: ", ")
                return emit(Eval("%\(v8Intrinsic.name)(\(argsString))", numArguments: arguments.count, hasOutput: true), withInputs: arguments).output
            // Otherwise it's a regular function call
            } else {
                guard !callExpression.isOptional else { throw CompilerError.unsupportedFeatureError("Not currently supporting optional chaining with function calls") }
                let callee = try compileExpression(callExpression.callee)
                if isSpreading {
                    return emit(CallFunctionWithSpread(numArguments: arguments.count, spreads: spreads, isGuarded: false), withInputs: [callee] + arguments).output
                } else {
                    return emit(CallFunction(numArguments: arguments.count, isGuarded: false), withInputs: [callee] + arguments).output
                }
            }

        case .callSuperConstructor(let callSuperConstructor):
            let (arguments, spreads) = try compileCallArguments(callSuperConstructor.arguments)
            let isSpreading = spreads.contains(true)
            
            if isSpreading {
                throw CompilerError.unsupportedFeatureError("Spread arguments are not supported in super constructor calls")
            }
            guard !callSuperConstructor.isOptional else {
                throw CompilerError.unsupportedFeatureError("Optional chaining is not supported in super constructor calls")
            }
            emit(CallSuperConstructor(numArguments: arguments.count), withInputs: arguments)
            // In JS, the result of calling the super constructor is just |this|, but in FuzzIL the operation doesn't have an output (because |this| is always available anyway)
            return lookupIdentifier("this")! // we can force unwrap because |this| always exists in the context where |super| exists

            
        case .newExpression(let newExpression):
            let callee = try compileExpression(newExpression.callee)
            let (arguments, spreads) = try compileCallArguments(newExpression.arguments)
            let isSpreading = spreads.contains(true)
            if isSpreading {
                return emit(ConstructWithSpread(numArguments: arguments.count, spreads: spreads, isGuarded: false), withInputs: [callee] + arguments).output
            } else {
                return emit(Construct(numArguments: arguments.count, isGuarded: false), withInputs: [callee] + arguments).output
            }

        case .memberExpression(let memberExpression):
            let object = try compileExpression(memberExpression.object)
            guard let property = memberExpression.property else { throw CompilerError.invalidNodeError("missing property in member expression") }
            switch property {
            case .name(let name):
                return emit(GetProperty(propertyName: name, isGuarded: memberExpression.isOptional), withInputs: [object]).output
            case .expression(let expr):
                if case .numberLiteral(let literal) = expr.expression, let index = Int64(exactly: literal.value) {
                    return emit(GetElement(index: index, isGuarded: memberExpression.isOptional), withInputs: [object]).output
                } else {
                    let property = try compileExpression(expr)
                    return emit(GetComputedProperty(isGuarded: memberExpression.isOptional), withInputs: [object, property]).output
                }
            }
        
        case .superMemberExpression(let superMemberExpression):
            guard superMemberExpression.isOptional == false else {
                throw CompilerError.unsupportedFeatureError("Optional chaining is not supported in super member expressions")
            }           
            guard let property = superMemberExpression.property else {
                throw CompilerError.invalidNodeError("Missing property in super member expression")
            }
            
            switch property {
            case .name(let name):
                return emit(GetSuperProperty(propertyName: name), withInputs: []).output
                
            case .expression(let expr):
                if case .numberLiteral(let literal) = expr.expression, let _ = Int64(exactly: literal.value) {
                    throw CompilerError.unsupportedFeatureError("GetElement is not supported in super member expressions")
                } else {
                    let compiledProperty = try compileExpression(expr)
                    return emit(GetComputedSuperProperty(), withInputs: [compiledProperty]).output
                }
            }

        case .unaryExpression(let unaryExpression):
            if unaryExpression.operator == "typeof" {
                let argument = try compileExpression(unaryExpression.argument)
                return emit(TypeOf(), withInputs: [argument]).output
            } else if unaryExpression.operator == "delete" {
                guard case .memberExpression(let memberExpression) = unaryExpression.argument.expression else {
                    throw CompilerError.invalidNodeError("delete operator must be applied to a member expression")
                }

                let obj = try compileExpression(memberExpression.object)
                // isGuarded is true if the member expression is optional (e.g., obj?.prop)
                let isGuarded = memberExpression.isOptional

                if !memberExpression.name.isEmpty {
                    // Deleting a non-computed property (e.g., delete obj.prop)
                    let propertyName = memberExpression.name
                    let instr = emit(
                        DeleteProperty(propertyName: propertyName, isGuarded: isGuarded),
                        withInputs: [obj]
                    )
                    return instr.output
                } else {
                    // Deleting a computed property (e.g., delete obj[expr])
                    let propertyExpression = memberExpression.expression
                    let propertyExpr = propertyExpression.expression
                    let property = try compileExpression(propertyExpression)

                    if case .numberLiteral(let numberLiteral) = propertyExpr {
                        // Delete an element (e.g., delete arr[42])
                        let index = Int64(numberLiteral.value)
                        let instr = emit(
                            DeleteElement(index: index, isGuarded: isGuarded),
                            withInputs: [obj]
                        )
                        return instr.output
                    } else {
                        // Use DeleteComputedProperty for other computed properties (e.g., delete obj["key"])
                        let instr = emit(
                            DeleteComputedProperty(isGuarded: isGuarded),
                            withInputs: [obj, property]
                        )
                        return instr.output
                    }
                }
            } else {
                guard let op = UnaryOperator(rawValue: unaryExpression.operator) else {
                    throw CompilerError.invalidNodeError("invalid unary operator: \(unaryExpression.operator)")
                }
                let argument = try compileExpression(unaryExpression.argument)
                return emit(UnaryOperation(op), withInputs: [argument]).output
            }
<<<<<<< HEAD
            if unaryExpression.operator == "void" {
                // Emit the new Void_ operation with the argument as input
                return emit(Void_(), withInputs: [argument]).output
            }
            guard let op = UnaryOperator(rawValue: unaryExpression.operator) else {
                throw CompilerError.invalidNodeError("invalid unary operator: \(unaryExpression.operator)")
            }
            return emit(UnaryOperation(op), withInputs: [argument]).output
=======
>>>>>>> fe1d0e59

        case .binaryExpression(let binaryExpression):
            let lhs = try compileExpression(binaryExpression.lhs)
            let rhs = try compileExpression(binaryExpression.rhs)
            if let op = Comparator(rawValue: binaryExpression.operator) {
                return emit(Compare(op), withInputs: [lhs, rhs]).output
            } else if let op = BinaryOperator(rawValue: binaryExpression.operator) {
                return emit(BinaryOperation(op), withInputs: [lhs, rhs]).output
            } else if binaryExpression.operator == "in" {
                return emit(TestIn(), withInputs: [lhs, rhs]).output
            } else if binaryExpression.operator == "instanceof" {
                return emit(TestInstanceOf(), withInputs: [lhs, rhs]).output
            } else {
                throw CompilerError.invalidNodeError("invalid binary operator: \(binaryExpression.operator)")
            }

        case .updateExpression(let updateExpression):
            // This is just a unary expression that modifies the argument (e.g. `++`)
            let argument = try compileExpression(updateExpression.argument)
            var stringOp = updateExpression.operator
            if !updateExpression.isPrefix {
                // The rawValue of postfix operators have an additional space at the end, which we make use of here.
                stringOp += " "
            }
            guard let op = UnaryOperator(rawValue: stringOp) else {
                throw CompilerError.invalidNodeError("invalid unary operator: \(updateExpression.operator)")
            }
            return emit(UnaryOperation(op), withInputs: [argument]).output

        case .yieldExpression(let yieldExpression):
            let argument: Variable
            if yieldExpression.hasArgument {
                argument = try compileExpression(yieldExpression.argument)
                return emit(Yield(hasArgument: true), withInputs: [argument]).output
            } else {
                return emit(Yield(hasArgument: false)).output
            }

        case .spreadElement:
            fatalError("SpreadElement must be handled as part of their surrounding expression")

        case .sequenceExpression(let sequenceExpression):
            assert(!sequenceExpression.expressions.isEmpty)
            return try sequenceExpression.expressions.map({ try compileExpression($0) }).last!

        case .v8IntrinsicIdentifier:
            fatalError("V8IntrinsicIdentifiers must be handled as part of their surrounding CallExpression")

        case .awaitExpression(let awaitExpression):
                // TODO await is also allowed at the top level of a module
                if !contextAnalyzer.context.contains(.asyncFunction) {
                    throw CompilerError.invalidNodeError("`await` is currently only supported in async functions")
                }
                let argument = try compileExpression(awaitExpression.argument)
                return emit(Await(), withInputs: [argument]).output

        }
    }

    @discardableResult
    private func emit(_ op: Operation, withInputs inputs: [Variable] = []) -> Instruction {
        assert(op.numInputs == inputs.count)
        let outputs = (0..<op.numOutputs).map { _ in nextFreeVariable() }
        let innerOutputs = (0..<op.numInnerOutputs).map { _ in nextFreeVariable() }
        let inouts = inputs + outputs + innerOutputs
        let instr = Instruction(op, inouts: inouts, flags: .empty)
        contextAnalyzer.analyze(instr)
        return code.append(instr)
    }

    private func enterNewScope(_ block: () throws -> ()) rethrows {
        scopes.push([:])
        try block()
        scopes.pop()
    }

    private func map(_ identifier: String, to v: Variable) {
        assert(scopes.top[identifier] == nil)
        scopes.top[identifier] = v
    }

    private func remap(_ identifier: String, to v: Variable) {
        assert(scopes.top[identifier] != nil)
        scopes.top[identifier] = v
    }

    private func mapParameters(_ parameters: [Compiler_Protobuf_Parameter], to variables: ArraySlice<Variable>) {
        assert(parameters.count == variables.count)
        for (param, v) in zip(parameters, variables) {
            map(param.name, to: v)
        }
    }

    private func convertParameters(_ parameters: [Compiler_Protobuf_Parameter]) -> Parameters {
        return Parameters(count: parameters.count)
    }

    /// Convenience accessor for the currently active scope.
    private var currentScope: [String: Variable] {
        return scopes.top
    }

    /// Lookup the FuzzIL variable currently mapped to the given identifier, if any.
    private func lookupIdentifier(_ name: String) -> Variable? {
        for scope in scopes.elementsStartingAtTop() {
            if let v = scope[name] {
                return v
            }
        }
        return nil
    }

    private func compileCallArguments(_ args: [ExpressionNode]) throws -> ([Variable], [Bool]) {
        var variables = [Variable]()
        var spreads = [Bool]()

        for expr in args {
            if case .spreadElement(let spreadElement) = expr.expression {
                variables.append(try compileExpression(spreadElement.argument))
                spreads.append(true)
            } else {
                variables.append(try compileExpression(expr))
                spreads.append(false)
            }
        }

        assert(variables.count == spreads.count)
        return (variables, spreads)
    }

    /// Determine whether the given statement should be filtered out.
    ///
    /// Currently this function only performs function call filtering based on the `filteredFunctions` array.
    private func performStatementFiltering(_ statement: StatementNode) throws -> Bool {
        guard case .expressionStatement(let expressionStatement) = statement.statement else { return false }
        guard case .callExpression(let callExpression) = expressionStatement.expression.expression else { return false }
        guard case .identifier(let identifier) = callExpression.callee.expression else { return false }

        let functionName = identifier.name
        var shouldIgnore = false
        for filteredFunction in filteredFunctions {
            if filteredFunction.last == "*" {
                if functionName.starts(with: filteredFunction.dropLast()) {
                    shouldIgnore = true
                }
            } else {
                assert(!filteredFunction.contains("*"))
                if functionName == filteredFunction {
                    shouldIgnore = true
                }
            }
        }

        if shouldIgnore {
            // Still generate code for the arguments.
            // For example, we may still want to emit the function call for something like `assertEq(f(), 42);`
            for arg in callExpression.arguments {
                try compileExpression(arg)
            }
        }

        return shouldIgnore
    }

    private func reset() {
        code = Code()
        scopes.removeAll()
        nextVariable = 0
    }
}<|MERGE_RESOLUTION|>--- conflicted
+++ resolved
@@ -1059,6 +1059,9 @@
             if unaryExpression.operator == "typeof" {
                 let argument = try compileExpression(unaryExpression.argument)
                 return emit(TypeOf(), withInputs: [argument]).output
+            } else if unaryExpression.operator == "void" {
+                let argument = try compileExpression(unaryExpression.argument)
+                return emit(Void_(), withInputs: [argument]).output
             } else if unaryExpression.operator == "delete" {
                 guard case .memberExpression(let memberExpression) = unaryExpression.argument.expression else {
                     throw CompilerError.invalidNodeError("delete operator must be applied to a member expression")
@@ -1106,17 +1109,6 @@
                 let argument = try compileExpression(unaryExpression.argument)
                 return emit(UnaryOperation(op), withInputs: [argument]).output
             }
-<<<<<<< HEAD
-            if unaryExpression.operator == "void" {
-                // Emit the new Void_ operation with the argument as input
-                return emit(Void_(), withInputs: [argument]).output
-            }
-            guard let op = UnaryOperator(rawValue: unaryExpression.operator) else {
-                throw CompilerError.invalidNodeError("invalid unary operator: \(unaryExpression.operator)")
-            }
-            return emit(UnaryOperation(op), withInputs: [argument]).output
-=======
->>>>>>> fe1d0e59
 
         case .binaryExpression(let binaryExpression):
             let lhs = try compileExpression(binaryExpression.lhs)
