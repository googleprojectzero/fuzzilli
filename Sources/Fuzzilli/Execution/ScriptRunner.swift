// Copyright 2019 Google LLC
//
// Licensed under the Apache License, Version 2.0 (the "License");
// you may not use this file except in compliance with the License.
// You may obtain a copy of the License at
//
// https://www.apache.org/licenses/LICENSE-2.0
//
// Unless required by applicable law or agreed to in writing, software
// distributed under the License is distributed on an "AS IS" BASIS,
// WITHOUT WARRANTIES OR CONDITIONS OF ANY KIND, either express or implied.
// See the License for the specific language governing permissions and
// limitations under the License.

public protocol ScriptRunner: Component {
    var processArguments: [String] { get }
<<<<<<< HEAD
=======
    var env: [(String, String)] { get }
>>>>>>> 2c42547d

    /// Executes a script, waits for it to complete, and returns the result.
    func run(_ script: String, withTimeout timeout: UInt32) -> Execution

    /// Sets an environment variable for the child process. Must only be called before initialization.
    func setEnvironmentVariable(_ key: String, to value: String)
}<|MERGE_RESOLUTION|>--- conflicted
+++ resolved
@@ -14,10 +14,7 @@
 
 public protocol ScriptRunner: Component {
     var processArguments: [String] { get }
-<<<<<<< HEAD
-=======
     var env: [(String, String)] { get }
->>>>>>> 2c42547d
 
     /// Executes a script, waits for it to complete, and returns the result.
     func run(_ script: String, withTimeout timeout: UInt32) -> Execution
