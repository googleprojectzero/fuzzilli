// Copyright 2019 Google LLC
//
// Licensed under the Apache License, Version 2.0 (the "License");
// you may not use this file except in compliance with the License.
// You may obtain a copy of the License at
//
// https://www.apache.org/licenses/LICENSE-2.0
//
// Unless required by applicable law or agreed to in writing, software
// distributed under the License is distributed on an "AS IS" BASIS,
// WITHOUT WARRANTIES OR CONDITIONS OF ANY KIND, either express or implied.
// See the License for the specific language governing permissions and
// limitations under the License.

import Foundation
import libreprl

/// Read-Eval-Print-Reset-Loop: a script runner that reuses the same process for multiple
/// scripts, but resets the global state in between executions.
public class REPRL: ComponentBase, ScriptRunner {
    /// Kill and restart the child process after this many script executions
    private let maxExecsBeforeRespawn: Int

    /// Commandline arguments for the executable
    public private(set) var processArguments: [String]

<<<<<<< HEAD
    /// Environment variables for the child process
    private var env = [String]()
=======
    /// Environment variables for the child process. Shape: [(key, value)]
    public private(set) var env = [(String, String)]()
>>>>>>> 2c42547d

    /// Number of script executions since start of child process
    private var execsSinceReset = 0

    /// Number of execution failures since the last successfully executed program
    private var recentlyFailedExecutions = 0

    /// The opaque REPRL context used by the C library
    fileprivate var reprlContext: OpaquePointer? = nil

    /// Essentially counts the number of run() invocations
    fileprivate var lastExecId = 0

    /// Track the id of the program currently being executed so outputs can be attributed.
    fileprivate var currentProgramId: String = ""

    /// Buffer to hold scripts, this lets us debug issues that arise if
    /// previous scripts corrupted any state which is discovered in
    /// future executions. This is only used if diagnostics mode is enabled.
    private var scriptBuffer = String()

    public init(executable: String, processArguments: [String], processEnvironment: [String: String], maxExecsBeforeRespawn: Int) {
        self.processArguments = [executable] + processArguments
        self.maxExecsBeforeRespawn = maxExecsBeforeRespawn
        super.init(name: "REPRL")

        for (key, value) in processEnvironment {
            env.append((key, value))
        }
    }

    override func initialize() {
        reprlContext = libreprl.reprl_create_context()
        if reprlContext == nil {
            logger.fatal("Failed to create REPRL context")
        }

        let argv = convertToCArray(processArguments)
<<<<<<< HEAD
        let envp = convertToCArray(env)
=======
        let envp = convertToCArray(env.map({ $0 + "=" + $1 }))
>>>>>>> 2c42547d

        if reprl_initialize_context(reprlContext, argv, envp, /* capture stdout */ 1, /* capture stderr: */ 1) != 0 {
            logger.fatal("Failed to initialize REPRL context: \(String(cString: reprl_get_last_error(reprlContext)))")
        }

        freeCArray(argv, numElems: processArguments.count)
        freeCArray(envp, numElems: env.count)

        // Track current program id via PreExecute event so output can be associated with it.
        fuzzer.registerEventListener(for: fuzzer.events.PreExecute) { (program, _) in
            self.currentProgramId = program.id.uuidString
        }

        fuzzer.registerEventListener(for: fuzzer.events.Shutdown) { _ in
            reprl_destroy_context(self.reprlContext)
        }
    }

    public func setEnvironmentVariable(_ key: String, to value: String) {
        env.append((key, value))
    }

    public func run(_ script: String, withTimeout timeout: UInt32) -> Execution {
        // Log the current script into the buffer if diagnostics are enabled.
        if fuzzer.config.enableDiagnostics {
            self.scriptBuffer += script + "\n"
        }  

        lastExecId += 1

        let execution = REPRLExecution(from: self)

        guard script.count <= REPRL_MAX_DATA_SIZE else {
            logger.error("Script too large to execute. Assuming timeout...")
            execution.outcome = .timedOut
            return execution
        }

        execsSinceReset += 1
        var freshInstance: Int32 = 0
        if execsSinceReset > maxExecsBeforeRespawn {
            freshInstance = 1
            execsSinceReset = 0
            if fuzzer.config.enableDiagnostics {
                scriptBuffer.removeAll(keepingCapacity: true)
            }
        }

        var execTime: UInt64 = 0        // In microseconds
        let timeout = UInt64(timeout) * 1000        // In microseconds
        var status: Int32 = 0
        script.withCString { ptr in
            status = reprl_execute(reprlContext, ptr, UInt64(script.utf8.count), UInt64(timeout), &execTime, freshInstance)
            // If we fail, we retry after a short timeout and with a fresh instance. If we still fail, we give up trying
            // to execute this program. If we repeatedly fail to execute any program, we abort.
            if status < 0 {
                logger.warning("Script execution failed: \(String(cString: reprl_get_last_error(reprlContext))). Retrying in 1 second...")
                if fuzzer.config.enableDiagnostics {
                    fuzzer.dispatchEvent(fuzzer.events.DiagnosticsEvent, data: (name: "REPRLFail", content: scriptBuffer.data(using: .utf8)!))
                }
                Thread.sleep(forTimeInterval: 1)
                status = reprl_execute(reprlContext, ptr, UInt64(script.utf8.count), UInt64(timeout), &execTime, 1)
            }
        }

        if status < 0 {
            logger.error("Script execution failed again: \(String(cString: reprl_get_last_error(reprlContext))). Giving up")
            // If we weren't able to successfully execute a script in the last N attempts, abort now...
            recentlyFailedExecutions += 1
            if recentlyFailedExecutions >= 10 {
                logger.fatal("Too many consecutive REPRL failures")
            }
            execution.outcome = .failed(1)
            return execution
        }
        recentlyFailedExecutions = 0

        if RIFEXITED(status) != 0 {
            let code = REXITSTATUS(status)
            if code == 0 {
                execution.outcome = .succeeded
            } else {
                execution.outcome = .failed(Int(code))
            }
        } else if RIFSIGNALED(status) != 0 {
            execution.outcome = .crashed(Int(RTERMSIG(status)))
        } else if RIFTIMEDOUT(status) != 0 {
            execution.outcome = .timedOut
        } else {
            fatalError("Unknown REPRL exit status \(status)")
        }
        execution.execTime = Double(execTime) / 1_000_000

        return execution
    }
}

class REPRLExecution: Execution {
    private var cachedStdout: String? = nil
    private var cachedStderr: String? = nil
    private var cachedFuzzout: String? = nil

    private unowned let reprl: REPRL
    private let execId: Int

    var outcome = ExecutionOutcome.succeeded
    var execTime: TimeInterval = 0

    init(from reprl: REPRL) {
        self.reprl = reprl
        self.execId = reprl.lastExecId
    }

    // The output streams (stdout, stderr, fuzzout) can only be accessed before
    // the next REPRL execution. This function can be used to verify that.
    private var outputStreamsAreValid: Bool {
        return execId == reprl.lastExecId
    }

    var stdout: String {
        assert(outputStreamsAreValid)
        if cachedStdout == nil {
            cachedStdout = String(cString: reprl_fetch_stdout(reprl.reprlContext))
            let data = cachedStdout!.data(using: .utf8) ?? Data()
            reprl.fuzzer.dispatchEvent(reprl.fuzzer.events.Feedback, data: (name: "feedback-updates", content: data, programId: reprl.currentProgramId))
        } 
        return cachedStdout!
    }

    var stderr: String {
        assert(outputStreamsAreValid)
        if cachedStderr == nil {
            cachedStderr = String(cString: reprl_fetch_stderr(reprl.reprlContext))
            let data = cachedStderr!.data(using: .utf8) ?? Data()
            reprl.fuzzer.dispatchEvent(reprl.fuzzer.events.Feedback, data: (name: "feedback-updates", content: data, programId: reprl.currentProgramId))
        }
        return cachedStderr!
    }

    var fuzzout: String {
        assert(outputStreamsAreValid)
        if cachedFuzzout == nil {
            cachedFuzzout = String(cString: reprl_fetch_fuzzout(reprl.reprlContext))
            let data = cachedFuzzout!.data(using: .utf8) ?? Data()
            reprl.fuzzer.dispatchEvent(reprl.fuzzer.events.Feedback, data: (name: "feedback-updates", content: data, programId: reprl.currentProgramId))
        }
        return cachedFuzzout!
    }
}<|MERGE_RESOLUTION|>--- conflicted
+++ resolved
@@ -24,13 +24,8 @@
     /// Commandline arguments for the executable
     public private(set) var processArguments: [String]
 
-<<<<<<< HEAD
-    /// Environment variables for the child process
-    private var env = [String]()
-=======
     /// Environment variables for the child process. Shape: [(key, value)]
     public private(set) var env = [(String, String)]()
->>>>>>> 2c42547d
 
     /// Number of script executions since start of child process
     private var execsSinceReset = 0
@@ -69,11 +64,7 @@
         }
 
         let argv = convertToCArray(processArguments)
-<<<<<<< HEAD
-        let envp = convertToCArray(env)
-=======
         let envp = convertToCArray(env.map({ $0 + "=" + $1 }))
->>>>>>> 2c42547d
 
         if reprl_initialize_context(reprlContext, argv, envp, /* capture stdout */ 1, /* capture stderr: */ 1) != 0 {
             logger.fatal("Failed to initialize REPRL context: \(String(cString: reprl_get_last_error(reprlContext)))")
