// Copyright 2019 Google LLC
//
// Licensed under the Apache License, Version 2.0 (the "License");
// you may not use this file except in compliance with the License.
// You may obtain a copy of the License at
//
// https://www.apache.org/licenses/LICENSE-2.0
//
// Unless required by applicable law or agreed to in writing, software
// distributed under the License is distributed on an "AS IS" BASIS,
// WITHOUT WARRANTIES OR CONDITIONS OF ANY KIND, either express or implied.
// See the License for the specific language governing permissions and
// limitations under the License.

// A simple type system for the JavaScript language designed to be used for fuzzing.
//
// The goal of this type system is to be as simple as possible while still being able to express all the common
// operations that one can peform on values of the target language, e.g. calling a function or constructor,
// accessing properties, or calling methods.
// The type system is mainly used for two purposes:
//
//     1. to obtain a variable of a certain type when generating code. E.g. the method call code generator will want
//        a variable of type .object() as input because only that can have methods. Also, when generating function
//        calls it can be necessary to find variables of the types that the function expects as arguments. This task
//        is solved by defining a "Is a" relationship between types which can then be used to find suitable variables.
<<<<<<< HEAD
=======
//        Notice that the relationship is not symmetric. Think of it as "Is contained by" or <=.
>>>>>>> 2c42547d
//     2. to determine possible actions that can be performed on a value. E.g. when having a reference to something
//        that is known to be a function, a function call can be performed. Also, the method call code generator will
//        want to know the available methods that it can call on an object, which it can query from the type system.
//
// The following base types are defined:
//     .undefined
//     .integer
//     .bigint
//     .float
//     .boolean
//     .string
//     .regexp
//     .object(ofGroup: G, withProperties: [...], withMethods: [...])
//          something that (potentially) has properties and methods. Can also have a "group", which is simply a string.
//          Groups can e.g. be used to store property and method type information for related objects. See JavaScriptEnvironment.swift for examples.
//     .function(signature: S)
//          something that can be invoked as a function
//     .constructor(signature: S)
//          something that can be invoked as a constructor
//     .iterable
//          something that can be iterated over, e.g. in a for-of loop
//
// Besides the base types, types can be combined to form new types:
//
// A type can be a union, essentially stating that it is one of multiple types. Union types occur in many scenarios, e.g.
// when reassigning a variable, when computing type information following a conditionally executing piece of code, or due to
// imprecise modelling of the environment, e.g. the + operation in JavaScript or return values of various APIs.
//
// Further, a type can also be a merged type, essentially stating that it is *all* of the contained types at the same type.
// As an example of a merged type, think of regular JavaScript functions which can be called but also constructed. On the other hand,
// some JavaScript builtins can be used as a function but not as a constructor or vice versa. As such, it is necessary to be able to
// differentiate between functions and constructors. Strings are another example for merged types. On the one hand they are a primitive
// type expected by various APIs, on the other hand they can be used like an object by accessing properties on them or invoking methods.
// As such, a JavaScript string would be represented as a merge of .string and .object(properties: [...], methods: [...]).
//
// The operations that can be performed on types are then:
//
//    1. Unioning (|)     : this operation on two types expresses that the result can either
//                          be the first or the second type.
//
//    2. Intersecting (&) : this operation computes the intersection, so the common type
//                          between the two argument types. This is used by the "MayBe" query,
//                          answering whether a value could potentially have the given type.
//                          In contrast to the other two operations, itersecting will not create
//                          new types.
//
//    3. Merging (+)      : this operation merges the two argument types into a single type
//                          which is both types. Not all types can be merged, however.
//
// Finally, types define the "is a" (subsumption) relation (>=) which amounts to set inclusion. A type T1 subsumes
// another type T2 if all instances of T2 are also instances of T1. See the .subsumes method for the exact subsumption
// rules. Some examples:
//
//    - .jsAnything, the union of all js types, subsumes every other type in js
//    - .wasmAnything, the union of all wasm types, subsumes every other type in wasm.
//    - .nothing, the empty type, is subsumed by all other types. .nothing occurs e.g. during intersection
//    - .object() subsumes all other object type. I.e. objects with a property "foo" are sill objects
//          e.g. .object() >= .object(withProperties: ["foo"]) and .object() >= .object(withMethods: ["bar"])
//    - .object(withProperties: ["foo"]) subsumes all other object types that also have a property "foo"
//          e.g. .object(withProperties: ["foo"]) >= .object(withProperties: ["foo", "bar"], withMethods: ["baz"])
//    - .object(ofGroup: G) subsumes any other object of group G, but not of a different group
//    - .function([.integer] => .integer) only subsumes other functions with the same signature
//    - .primitive, the union of .integer, .float, and .string, subsumes its parts like every union
//    - .functionAndConstructor(), the merge of .function() and .constructor(), is subsumed by each of its parts like every merged type
//
// Internally, types are implemented as bitsets, with each base type corresponding to one bit.
// Types are then implemented as two bitsets: the definite type, indicating what it definitely
// is, and the possible type, indicating what types it could potentially be.
// A union type is one where the possible type is larger than the definite one.
//
// Examples:
//    .integer                      => definiteType = .integer,          possibleType = .integer
//    .integer | .float             => definiteType = .nothing (0),      possibleType = .integer | .float
//    .string + .object             => definiteType = .string | .object, possibleType = .string | .object
//    .string | (.string + .object) => definiteType = .string,           possibleType = .string | .object
//
// See also Tests/FuzzilliTests/TypeSystemTest.swift for examples of the various properties and features of this type system.
//
public struct ILType: Hashable {

    //
    // Types and type constructors
    //

    /// Corresponds to the undefined type in JavaScript
    public static let undefined = ILType(definiteType: .undefined)

    /// An integer type.
    public static let integer   = ILType(definiteType: .integer)

    /// A bigInt type.
    public static let bigint    = ILType(definiteType: .bigint)

    /// A floating point number.
    public static let float     = ILType(definiteType: .float)

    /// A string.
    public static let string    = ILType(definiteType: .string)

    /// A boolean.
    public static let boolean   = ILType(definiteType: .boolean)

    /// A RegExp
    public static let regexp    = ILType(definiteType: .regexp)

    /// A type that can be iterated over, such as an array or a generator.
    public static let iterable  = ILType(definiteType: .iterable)

    /// The type that subsumes all others (in js).
    public static let jsAnything  = ILType(definiteType: .nothing, possibleType: .jsAnything)

    /// The type that subsumes all others (in wasm).
    public static let wasmAnything  = ILType(definiteType: .nothing, possibleType: .wasmAnything)

    /// The type that is subsumed by all others.
    public static let nothing   = ILType(definiteType: .nothing, possibleType: .nothing)

    /// A number: either an integer or a float.
    public static let number: ILType = .integer | .float

    /// A primitive: either a number, a string, a boolean, or a bigint.
    public static let primitive: ILType = .integer | .float | .string | .boolean

    /// A "nullish" type ('undefined' or 'null 'in JavaScript). Curently this is effectively an alias for .undefined since we also use .undefined for null.
    public static let nullish: ILType = .undefined

    /// Constructs an object type.
    public static func object(ofGroup group: String? = nil, withProperties properties: [String] = [], withMethods methods: [String] = [], withWasmType wasmExt: WasmTypeExtension? = nil) -> ILType {
        let ext = TypeExtension(group: group, properties: Set(properties), methods: Set(methods), signature: nil, wasmExt: wasmExt)
        return ILType(definiteType: .object, ext: ext)
    }

    /// Constructs an enum type, which is a string with a limited set of allowed values.
    public static func enumeration(ofName name: String, withValues values: [String]) -> ILType {
        let ext = TypeExtension(group: name, properties: Set(values), methods: Set(), signature: nil, wasmExt: nil)
        return ILType(definiteType: .string, ext: ext)
    }

    /// Constructs an named string: this is a string that typically has some complex format.
    ///
    /// Most code will treat these as strings, but the JavaScriptEnvironment can register
    /// producingGenerators for them so they can be generated more intelligently.
    public static func namedString(ofName name: String) -> ILType {
        let ext = TypeExtension(group: name, properties: Set(), methods: Set(), signature: nil, wasmExt: nil)
        return ILType(definiteType: .string, ext: ext)
    }

    /// An object for which it is not known what properties or methods it has, if any.
    public static let unknownObject: ILType = .object()

    /// A function.
    public static func function(_ signature: Signature? = nil) -> ILType {
        let ext = TypeExtension(properties: Set(), methods: Set(), signature: signature)
        return ILType(definiteType: [.function], ext: ext)
    }

    /// A constructor.
    public static func constructor(_ signature: Signature? = nil) -> ILType {
        let ext = TypeExtension(properties: Set(), methods: Set(), signature: signature)
        return ILType(definiteType: [.constructor], ext: ext)
    }

    /// A function and constructor. Same as .function(signature) + .constructor(signature).
    public static func functionAndConstructor(_ signature: Signature? = nil) -> ILType {
        let ext = TypeExtension(properties: Set(), methods: Set(), signature: signature)
        return ILType(definiteType: [.function, .constructor], ext: ext)
    }

    /// An unbound function. This is a function with this === null which requires to get a this
    /// bound (e.g. via .bind(), .call() or .apply()).
    public static func unboundFunction(_ signature: Signature? = nil, receiver: ILType? = nil) -> ILType {
        let ext = TypeExtension(properties: Set(), methods: Set(), signature: signature, receiver: receiver)
        return ILType(definiteType: [.unboundFunction], ext: ext)
    }

    // Internal types

    // This type is used to indicate block labels in wasm.
    public static func label(_ parameterTypes: [ILType] = [], isCatch: Bool = false) -> ILType {
        return ILType(definiteType: .label, ext: TypeExtension(group: "WasmLabel", properties: [], methods: [], signature: nil, wasmExt: WasmLabelType(parameterTypes, isCatch: isCatch)))
    }

    public static let anyLabel: ILType = ILType(definiteType: .label, ext: TypeExtension(group: "WasmLabel", properties: [], methods: [], signature: nil, wasmExt: nil))

    /// A label that allows rethrowing the caught exception of a catch block.
    public static let exceptionLabel: ILType = ILType(definiteType: .exceptionLabel)

    public static func wasmMemory(limits: Limits, isShared: Bool = false, isMemory64: Bool = false) -> ILType {
        let wasmMemExt = WasmMemoryType(limits: limits, isShared: isShared, isMemory64: isMemory64)
        return .object(ofGroup: "WasmMemory", withProperties: ["buffer"], withMethods: ["grow", "toResizableBuffer", "toFixedLengthBuffer"], withWasmType: wasmMemExt)
    }

    public static func  wasmDataSegment(segmentLength: Int? = nil) -> ILType {
        let maybeWasmExtention = segmentLength.map { WasmDataSegmentType(segmentLength: $0) }
        let typeExtension = TypeExtension(group: "WasmDataSegment", properties: Set(), methods: Set(), signature: nil, wasmExt: maybeWasmExtention)
        return ILType(definiteType: .wasmDataSegment, ext: typeExtension)
    }

    public static func  wasmElementSegment(segmentLength: Int? = nil) -> ILType {
        let maybeWasmExtention = segmentLength.map { WasmElementSegmentType(segmentLength: $0) }
        let typeExtension = TypeExtension(group: "WasmElementSegment", properties: Set(), methods: Set(), signature: nil, wasmExt: maybeWasmExtention)
        return ILType(definiteType: .wasmElementSegment, ext: typeExtension)
    }

    public static func wasmTable(wasmTableType: WasmTableType) -> ILType {
        return .object(ofGroup: "WasmTable", withProperties: ["length"], withMethods: ["get", "grow", "set"], withWasmType: wasmTableType)
    }

    public static func wasmFunctionDef(_ signature: WasmSignature? = nil) -> ILType {
        return ILType(definiteType: .wasmFunctionDef,
            ext: TypeExtension(properties: Set(), methods: Set(), signature: nil, wasmExt: WasmFunctionDefinition(signature)))
    }

    //
    // Wasm Types
    //

    public static let wasmPackedI8 = ILType(definiteType: .wasmPackedI8)
    public static let wasmPackedI16 = ILType(definiteType: .wasmPackedI16)
    public static let wasmi32 = ILType(definiteType: .wasmi32)
    public static let wasmi64 = ILType(definiteType: .wasmi64)
    public static let wasmf32 = ILType(definiteType: .wasmf32)
    public static let wasmf64 = ILType(definiteType: .wasmf64)
    public static let wasmExternRef = ILType.wasmRef(.Abstract(.WasmExtern), nullability: true)
    public static let wasmRefExtern = ILType.wasmRef(.Abstract(.WasmExtern), nullability: false)
    public static let wasmFuncRef = ILType.wasmRef(.Abstract(.WasmFunc), nullability: true)
    public static let wasmExnRef = ILType.wasmRef(.Abstract(.WasmExn), nullability: true)
    public static let wasmI31Ref = ILType.wasmRef(.Abstract(.WasmI31), nullability: true)
<<<<<<< HEAD
=======
    public static let wasmRefI31 = ILType.wasmRef(.Abstract(.WasmI31), nullability: false)
>>>>>>> 2c42547d
    public static let wasmAnyRef = ILType.wasmRef(.Abstract(.WasmAny), nullability: true)
    public static let wasmRefAny = ILType.wasmRef(.Abstract(.WasmAny), nullability: false)
    public static let wasmNullRef = ILType.wasmRef(.Abstract(.WasmNone), nullability: true)
    public static let wasmNullExternRef = ILType.wasmRef(.Abstract(.WasmNoExtern), nullability: true)
    public static let wasmNullFuncRef = ILType.wasmRef(.Abstract(.WasmNoFunc), nullability: true)
    public static let wasmEqRef = ILType.wasmRef(.Abstract(.WasmEq), nullability: true)
    public static let wasmStructRef = ILType.wasmRef(.Abstract(.WasmStruct), nullability: true)
    public static let wasmArrayRef = ILType.wasmRef(.Abstract(.WasmArray), nullability: true)
<<<<<<< HEAD
    public static let wasmRefI31 = ILType.wasmRef(.Abstract(.WasmI31), nullability: false)
=======
>>>>>>> 2c42547d
    public static let wasmSimd128 = ILType(definiteType: .wasmSimd128)
    public static let wasmGenericRef = ILType(definiteType: .wasmRef)

    static func wasmTypeDef(description: WasmTypeDescription? = nil) -> ILType {
        let typeDef = WasmTypeDefinition()
        typeDef.description = description
        return ILType(definiteType: .wasmTypeDef, ext: TypeExtension(
            properties: [], methods: [], signature: nil, wasmExt: typeDef))
    }

    static func wasmSelfReference() -> ILType {
        wasmTypeDef(description: .selfReference)
    }

    static func wasmRef(_ kind: WasmReferenceType.Kind, nullability: Bool) -> ILType {
        return ILType(definiteType: .wasmRef, ext: TypeExtension(
            properties: [], methods: [], signature: nil,
            wasmExt: WasmReferenceType(kind, nullability: nullability)))
    }

    static func wasmIndexRef(_ desc: WasmTypeDescription, nullability: Bool) -> ILType {
        return wasmRef(.Index(UnownedWasmTypeDescription(desc)), nullability: nullability)
    }

    // The union of all primitive wasm types
    public static let wasmPrimitive = .wasmi32 | .wasmi64 | .wasmf32 | .wasmf64 | .wasmExternRef | .wasmFuncRef | .wasmI31Ref | .wasmSimd128 | .wasmGenericRef

    public static let wasmNumericalPrimitive = .wasmi32 | .wasmi64 | .wasmf32 | .wasmf64

    public static let anyNonNullableIndexRef = wasmRef(.Index(), nullability: false)

    //
    // Type testing
    //

    // Whether it is a function or a constructor (or both).
    public var isCallable: Bool {
        return !definiteType.intersection([.function, .constructor, .unboundFunction]).isEmpty
    }

    /// Whether this type is a union, i.e can be one of multiple types.
    public var isUnion: Bool {
        return possibleType.isStrictSuperset(of: definiteType)
    }

    /// Whether this type is a merge of multiple base types.
    public var isMerged: Bool {
        return definiteType.rawValue.nonzeroBitCount > 1
    }

    /// The base type of this type.
    /// The base type of objects is .object(), of functions is .function(), of constructors is .constructor() and of callables is .callable(). For unions it can be .nothing. Otherwise it is the type itself.
    public var baseType: ILType {
        return ILType(definiteType: definiteType)
    }

    public static func ==(lhs: ILType, rhs: ILType) -> Bool {
        return lhs.definiteType == rhs.definiteType && lhs.possibleType == rhs.possibleType && lhs.ext == rhs.ext
    }
    public static func !=(lhs: ILType, rhs: ILType) -> Bool {
        return !(lhs == rhs)
    }

<<<<<<< HEAD
    /// Returns true if this type subsumes the given type, i.e. every instance of other is also an instance of this type.
=======
    /// Returns true if other type subsumes this type, i.e. every instance of this is also an instance of other type.
>>>>>>> 2c42547d
    public func Is(_ other: ILType) -> Bool {
        return other.subsumes(self)
    }

    /// Returns true if this type could be the given type, i.e. the intersection of the two is nonempty.
    public func MayBe(_ other: ILType) -> Bool {
        return self.intersection(with: other) != .nothing
    }

    /// Returns true if this type could be something other than the specified type.
    public func MayNotBe(_ other: ILType) -> Bool {
        return !self.Is(other)
    }

    /// Returns whether this type subsumes the other type.
    ///
    /// A type T1 subsumes another type T2 if all instances of T2 are also instances of T1.
    ///
    /// Subsumption rules:
    ///
    ///  - T >= T
    ///  - except for the above, there is no subsumption relationship between
    ///    primitive types (.undefined, .integer, .float, .string, .boolean)
    ///  - .object(ofGroup: G1, withProperties: P1, withMethods: M1) >= .object(ofGroup: G2, withProperties: P2, withMethods: M2)
    ///        iff (G1 == nil || G1 == G2) && P1 is a subset of P2 && M1 is a subset of M2
    ///  - for .object(..., withWasmType: W) the WasmTypeExtensions have to be equal
    ///  - .function(S1) >= .function(S2) iff S1 = nil || S1 == S2
    ///  - .constructor(S1) >= .constructor(S2) iff S1 = nil || S1 == S2
    ///  - T1 | T2 >= T1 && T1 | T2 >= T2
    ///  - T1 >= T1 + T2 && T2 >= T1 + T2
    ///  - T1 >= T1 & T2 && T2 >= T1  & T2
    public func subsumes(_ other: ILType) -> Bool {
        // Handle trivial cases
        if self == other || other == .nothing {
            return true
        } else if self == .nothing {
            return false
        }

        // A multitype subsumes only multitypes containing at least the same necessary types.
        // E.g. every stringobject (a .string and .object) is a .string (.string subsumes stringobject), but not every .string
        // is also a stringobject (stringobject does not subsume .string).
        guard other.definiteType.isSuperset(of: self.definiteType) else {
            return false
        }

        // If we are a union (so our possible type is larger than the definite type)
        // then check that our possible type is larger than the other possible type.
        // However, there are some special rules to consider:
        //  1. If the other type is a merged type, it is enough if our possible
        //    type is a superset of one of the merged base types.
        if isUnion {
            // Verify that either the other definite type is empty or that there is some overlap between
            // our possible type and the other definite type
            guard other.definiteType.isEmpty || !other.definiteType.intersection(self.possibleType).isEmpty else {
                return false
            }

            // Given the above, we can subtract the other's definite type here from its possible type so that
            // e.g. StringObjects are correctly subsumed by both .string and .object.
            guard self.possibleType.isSuperset(of: other.possibleType.subtracting(other.definiteType)) else {
                return false
            }
        }

        // Base types match. Check extension type now.

        // Fast case.
        if self.ext == nil || self.ext === other.ext {
            return true
        }

        // The groups must either be identical or our group must be nil, in
        // which case we subsume all objects regardless of their group if
        // the properties and methods match (see below).
        // Alternatively, if the groups match by prefix for specific custom
        // tracked ObjectGroups, they also subsume such that we can interchange
        // them in JS for efficient fuzzing, i.e. object0 and object1 can be
        // considered to have the same group, we then proceed with the other checks for subsumption.
        guard group == nil || group == other.group || groupsMatchByPrefix(group, other.group) else {
            return false
        }

        // Either our type must be a generic callable without a signature, or our signature must subsume the other type's signature.
        guard signature == nil || (other.signature != nil && signature!.subsumes(other.signature!)) else {
            return false
        }

        // The other object can have more properties/methods, but it must
        // have at least the ones we have for us to be a supertype.
        guard properties.isSubset(of: other.properties) else {
            return false
        }
        guard methods.isSubset(of: other.methods) else {
            return false
        }

        guard receiver == nil || (other.receiver != nil && receiver!.subsumes(other.receiver!)) else {
            return false
        }

        // Wasm type extension.
        guard !self.hasWasmTypeInfo || (other.hasWasmTypeInfo
            && self.wasmType!.subsumes(other.wasmType!)) else {
            return false
        }

        return true
    }

    // This helps with the custom object groups.
    // This basically says that even though objects might have program local object groups, they can still subsume, if they belong to the same "subclass" indicated by having the same prefix (with a different number as a suffix).
    // These should match the custom object group types in JSTyper.swift
    public func groupsMatchByPrefix(_ groupLhs: String?, _ groupRhs: String?) -> Bool {
        guard let lhs = groupLhs else {
            return false
        }
        guard let rhs = groupRhs else {
            return false
        }

        // If you add a new custom object group, please check the logic below.
        // Make sure that the groups themselves are not prefixes.
        assert(JSTyper.ObjectGroupManager.ObjectGroupType.allCases == [.wasmModule, .wasmExports, .objectLiteral, .jsClass])

        let objectGroupTypes = ["_fuzz_Object", "_fuzz_WasmModule", "_fuzz_WasmExports", "_fuzz_Class", "_fuzz_Constructor"]

        for groupType in objectGroupTypes {
            if rhs.hasPrefix(groupType) && lhs.hasPrefix(groupType) {
                // Check that they differ only in a number at the end.
                assert(rhs.range(of: "\(groupType)\\d+", options: .regularExpression, range: nil, locale: nil) != nil &&
                       lhs.range(of: "\(groupType)\\d+", options: .regularExpression, range: nil, locale: nil) != nil)
                return true
            }
        }

        return false
    }

    public static func >=(lhs: ILType, rhs: ILType) -> Bool {
        return lhs.subsumes(rhs)
    }

    public static func <=(lhs: ILType, rhs: ILType) -> Bool {
        return rhs.subsumes(lhs)
    }


    //
    // Access to extended type data
    //

    public var signature: Signature? {
        return ext?.signature
    }

    public var receiver: ILType? {
        return ext?.receiver
    }

    public var functionSignature: Signature? {
        return Is(.function()) ? ext?.signature : nil
    }

    public var constructorSignature: Signature? {
        return Is(.constructor()) ? ext?.signature : nil
    }

<<<<<<< HEAD
    public var isEnumeration : Bool {
        return Is(.string) && ext != nil && !ext!.properties.isEmpty
    }

=======
    public var isEnumeration: Bool {
        return Is(.string) && ext != nil && !ext!.properties.isEmpty
    }

    public var isEnumerationOrNamedString: Bool {
        return Is(.string) && ext != nil && group != nil
    }

>>>>>>> 2c42547d
    public var group: String? {
        return ext?.group
    }

    public var hasWasmTypeInfo: Bool {
        return ext?.wasmExt != nil
    }

    public var wasmType: WasmTypeExtension? {
        return ext?.wasmExt
    }

    public var wasmGlobalType: WasmGlobalType? {
        return ext?.wasmExt as? WasmGlobalType
    }

    public var isWasmGlobalType: Bool {
        return wasmGlobalType != nil && ext?.group == "WasmGlobal"
    }

    public var wasmMemoryType: WasmMemoryType? {
        return ext?.wasmExt as? WasmMemoryType
    }

    public var isWasmMemoryType: Bool {
        return wasmMemoryType != nil && ext?.group == "WasmMemory"
    }


    public var wasmDataSegmentType: WasmDataSegmentType? {
        return ext?.wasmExt as? WasmDataSegmentType
    }

    public var isWasmDataSegmentType: Bool {
        return wasmDataSegmentType != nil
    }

    public var wasmElementSegmentType: WasmElementSegmentType? {
        return ext?.wasmExt as? WasmElementSegmentType
    }

    public var isWasmElementSegmentType: Bool {
        return wasmElementSegmentType != nil
    }


    public var wasmTableType: WasmTableType? {
        return ext?.wasmExt as? WasmTableType
    }

    public var isWasmTableType: Bool {
        return wasmTableType != nil && ext?.group == "WasmTable"
    }

    public var wasmTagType: WasmTagType? {
        return wasmType as? WasmTagType
    }

    public var isWasmTagType: Bool {
        return wasmTagType != nil && ext?.group == "WasmTag"
    }

    public var wasmLabelType: WasmLabelType? {
        return wasmType as? WasmLabelType
    }

    public var isWasmLabelType: Bool {
        return wasmTagType != nil
    }

    public var wasmReferenceType: WasmReferenceType? {
        return wasmType as? WasmReferenceType
    }

    public var isWasmReferenceType: Bool {
        return wasmReferenceType != nil
    }

    public var wasmTypeDefinition: WasmTypeDefinition? {
        return wasmType as? WasmTypeDefinition
    }

    public var isWasmTypeDefinition: Bool {
        return wasmTypeDefinition != nil
    }

    public var isWasmFunctionDef: Bool {
        return self.definiteType == .wasmFunctionDef
    }

    public var wasmFunctionDefSignature: WasmSignature? {
        assert(self.definiteType == .wasmFunctionDef)
        return (wasmType as! WasmFunctionDefinition).signature
    }

    public var isWasmDefaultable: Bool {
        return Is(.wasmPrimitive) && !(isWasmReferenceType && !wasmReferenceType!.nullability)
    }

    public var properties: Set<String> {
        return ext?.properties ?? Set()
    }

    public var enumValues: Set<String> {
        return properties
    }

    public var methods: Set<String> {
        return ext?.methods ?? Set()
    }

    public var numProperties: Int {
        return ext?.properties.count ?? 0
    }

    public var numMethods: Int {
        return ext?.methods.count ?? 0
    }

    public func randomProperty() -> String? {
        return ext?.properties.randomElement()
    }

    public func randomMethod() -> String? {
        return ext?.methods.randomElement()
    }

    // Returns how many additional inputs an operation using this type will need
    // to "refine" the type. This value is 1 for indexed wasm-gc reference
    // types, zero otherwise.
    public func requiredInputCount() -> Int {
        if let ref = wasmReferenceType {
            switch ref.kind {
                case .Index: return 1
                case .Abstract: return 0
            }
        }
        return 0
    }

    // Returns true if the type is .wasmPackedI8 or .wasmPackedI16.
    public func isPacked() -> Bool {
        self == .wasmPackedI8 || self == .wasmPackedI16
    }
    // Returns the same type but "unpacks" .wasmPackedI8 and .wasmPackedI16 to .wasmi32.
    public func unpacked() -> ILType {
        return isPacked() ? .wasmi32 : self
    }


    //
    // Type operations
    //

    /// Forms the union of this and the other type.
    ///
    /// The union of two types is the type that subsumes both: (T1 | T2) >= T1 && (T1 | T2) >= T2.
    ///
    /// Unioning is imprecise (over-approximative). For example, constructing the following union
    ///    let r = .object(withProperties: ["a", "b"]) | .object(withProperties: ["a", "c"])
    /// will result in r == .object(withProperties: ["a"]). Which is wider than it needs to be.
    ///
    /// By default, a WasmTypeExtension only appears in the union if they are equal. For some
    /// WasmTypeExtensions (currently WasmReferenceType), there are more complex union rules.
    public func union(with other: ILType) -> ILType {
        // Trivial cases.
        if self == .jsAnything && other.Is(.jsAnything) || other == .jsAnything && self.Is(.jsAnything) {
            return .jsAnything
        } else if self == .nothing {
            return other
        } else if other == .nothing {
            return self
        } else if self == .wasmAnything && other.Is(.wasmAnything) || other == .wasmAnything && self.Is(.wasmAnything) {
            return .wasmAnything
        }

        // Form a union: the intersection of both definiteTypes and the union of both possibleTypes.
        // If the base types are the same, this will be a (cheap) Nop.
        let definiteType = self.definiteType.intersection(other.definiteType)
        let possibleType = self.possibleType.union(other.possibleType)

        // Fast union case.
        // Identity comparison avoids comparing each property of the class.
        if self.ext === other.ext {
            return ILType(definiteType: definiteType, possibleType: possibleType, ext: self.ext)
        }

        // Slow union case: need to union (or really widen) the extension. For properties and methods
        // that means finding the set of shared properties and methods, which is imprecise but correct.
        let commonProperties = self.properties.intersection(other.properties)
        let commonMethods = self.methods.intersection(other.methods)
        let signature = self.signature == other.signature ? self.signature : nil        // TODO: this is overly coarse, we could also see if one signature subsumes the other, then take the subsuming one.
        let receiver = other.receiver != nil ? self.receiver?.intersection(with: other.receiver!) : nil
        var group = self.group == other.group ? self.group : nil
        let wasmExt = self.wasmType != nil && other.wasmType != nil ? self.wasmType!.union(other.wasmType!) : nil
        // Object groups are used to describe certain wasm types. If the WasmTypeExtension is lost,
        // the group should also be invalidated. This ensures that e.g. any
        // `.object(ofGroup: "WasmTag")` always has a `.wasmTagType` extension.
        if wasmExt == nil && (self.wasmType ?? other.wasmType) != nil {
            group = nil
        }

        return ILType(definiteType: definiteType, possibleType: possibleType, ext: TypeExtension(group: group, properties: commonProperties, methods: commonMethods, signature: signature, wasmExt: wasmExt, receiver: receiver))
    }

    public static func |(lhs: ILType, rhs: ILType) -> ILType {
        return lhs.union(with: rhs)
    }

    public static func |=(lhs: inout ILType, rhs: ILType) {
        lhs = lhs | rhs
    }

    /// Forms the intersection of the two types.
    ///
    /// The intersection of T1 and T2 is the subtype that is contained in both T1 and T2.
    /// The result of this can be .nothing.
    public func intersection(with other: ILType) -> ILType {
        // The definite types must have a subset relationship.
        // E.g. a StringObject intersected with a String is a StringObject,
        // but a StringObject intersected with an IntegerObject is .nothing.
        let definiteType = self.definiteType.union(other.definiteType)
        guard definiteType == self.definiteType || definiteType == other.definiteType else {
            return .nothing
        }

        // Now intersect the possible type.
        var possibleType = self.possibleType.intersection(other.possibleType)
        guard !possibleType.isEmpty else {
            return .nothing
        }

        // E.g. the intersection of a StringObject and a String is a StringObject. As such, here we have to
        // "add back" the definite type to the possible type (which at this point would just be String).
        possibleType.formUnion(definiteType)

        // Fast intersection case.
        // Identity comparison avoids comparing each property of the class.
        if self.ext === other.ext {
            return ILType(definiteType: definiteType, possibleType: possibleType, ext: self.ext)
        }

        // Slow intersection case: intersect the type extension.
        //
        // The intersection between an object with properties ["foo"] and an
        // object with properties ["foo", "bar"] is an object with properties
        // ["foo", "bar"], as that is the "smaller" type, subsumed by the first.
        // The same rules apply for methods.
        let properties = self.properties.union(other.properties)
        guard properties.count == max(self.numProperties, other.numProperties) else {
            return .nothing
        }

        let methods = self.methods.union(other.methods)
        guard methods.count == max(self.numMethods, other.numMethods) else {
            return .nothing
        }

        // Groups must either be equal or one of them must be nil, in which case
        // the result will have the non-nil group as that is again the smaller type.
        guard self.group == nil || other.group == nil || self.group == other.group else {
            return .nothing
        }
        let group = self.group ?? other.group

        // For signatures we take a shortcut: if one signature subsumes the other, then the intersection
        // must be the subsumed signature. Additionally, we know that if there is an intersection, the
        // return value must be the intersection of the return values, so we can compute that up-front.
        let returnValue = (self.signature?.outputType ?? .jsAnything) & (other.signature?.outputType ?? .jsAnything)
        guard returnValue != .nothing else {
            return .nothing
        }
        let ourSignature = self.signature?.replacingOutputType(with: returnValue)
        let otherSignature = other.signature?.replacingOutputType(with: returnValue)
        let signature: Signature?
        if ourSignature == nil || (otherSignature != nil && ourSignature!.subsumes(otherSignature!)) {
            signature = otherSignature
        } else if otherSignature == nil || (ourSignature != nil && otherSignature!.subsumes(ourSignature!)) {
            signature = ourSignature
        } else {
            return .nothing
        }

        let receiver = self.receiver != nil && other.receiver != nil ? self.receiver!.union(with: other.receiver!) : self.receiver ?? other.receiver

        // If either value is nil, the result is the non-nil value. If both are non-nil, the result
        // is their intersection if valid, otherwise .nothing is returned.
        var wasmExt: WasmTypeExtension? = self.wasmType ?? other.wasmType
        if self.wasmType != nil && other.wasmType != nil {
            guard let wasmIntersection = self.wasmType!.intersection(other.wasmType!) else { return .nothing }
            wasmExt = wasmIntersection
        }

        return ILType(definiteType: definiteType, possibleType: possibleType, ext: TypeExtension(group: group, properties: properties, methods: methods, signature: signature, wasmExt: wasmExt, receiver: receiver))
    }

    public static func &(lhs: ILType, rhs: ILType) -> ILType {
        return lhs.intersection(with: rhs)
    }

    public static func &=(lhs: inout ILType, rhs: ILType) {
        lhs = lhs & rhs
    }

    /// Returns whether this type can be merged with the other type.
    public func canMerge(with other: ILType) -> Bool {
        // Merging of unions is not allowed, mainly because it would be ambiguous in our internal representation and is not needed in practice.
        guard !self.isUnion && !other.isUnion else {
            return false
        }

        // Merging of callables with different signatures is not allowed.
        guard self.signature == nil || other.signature == nil || self.signature == other.signature else {
            return false
        }

        // Merging of unbound fucntions with different receivers is not allowed.
        guard self.receiver == nil || other.receiver == nil || self.receiver == other.receiver else {
            return false
        }

        // Merging objects of different groups is not allowed.
        guard self.group == nil || other.group == nil || self.group == other.group else {
            return false
        }

        // Merging with .nothing is not supported as the result would have to be subsumed by .nothing but be != .nothing which is not allowed.
        guard self != .nothing && other != .nothing else {
            return false
        }

        // Merging objects with different wasm extensions is not allowed.
        guard self.ext?.wasmExt == nil || other.ext?.wasmExt == nil || self.ext?.wasmExt == other.ext?.wasmExt else {
            return false
        }

        return true
    }

    /// Merges this type with the other.
    ///
    /// Merging two types results in a new type that is both of its parts at the same type (i.e. is subsumed by both).
    /// Unlike intersection, this creates a new type if necessary and will never result in .nothing.
    ///
    /// Not all types can be merged, see canMerge.
    public func merging(with other: ILType) -> ILType {
        assert(canMerge(with: other))

        let definiteType = self.definiteType.union(other.definiteType)
        let possibleType = self.possibleType.union(other.possibleType)

        // Signatures must be equal here or one of them is nil (see canMerge)
        let signature = self.signature ?? other.signature

        let receiver = self.receiver ?? other.receiver

        // Same is true for the group name
        let group = self.group ?? other.group

        let wasmExt = self.wasmType ?? other.wasmType

        // We just take the self.wasmExt as they have to be the same, see `canMerge`.
        let ext = TypeExtension(group: group, properties: self.properties.union(other.properties), methods: self.methods.union(other.methods), signature: signature, wasmExt: wasmExt, receiver: receiver)
        return ILType(definiteType: definiteType, possibleType: possibleType, ext: ext)
    }

    public static func +(lhs: ILType, rhs: ILType) -> ILType {
        return lhs.merging(with: rhs)
    }

    public static func +=(lhs: inout ILType, rhs: ILType) {
        lhs = lhs.merging(with: rhs)
    }

    //
    // Type transitioning
    //
    // TODO cache these in some kind of type transition table data structure?
    //

    /// Returns a new type that represents this type with the added property.
    public func adding(property: String) -> ILType {
        guard Is(.object()) else {
            return self
        }
        var newProperties = properties
        newProperties.insert(property)
        let newExt = TypeExtension(group: group, properties: newProperties, methods: methods, signature: signature, wasmExt: wasmType)
        return ILType(definiteType: definiteType, possibleType: possibleType, ext: newExt)
    }

    /// Adds a property to this type.
    public mutating func add(property: String) {
        self = self.adding(property: property)
    }

    /// Returns a new ObjectType that represents this type without the removed property or method.
    public func removing(propertyOrMethod name: String) -> ILType {
        guard Is(.object()) else {
            return self
        }

        // Deleting a property in JavaScript will remove it from either one, whereever it is present.
        var newProperties = properties
        newProperties.remove(name)
        var newMethods = methods
        newMethods.remove(name)
        let newExt = TypeExtension(group: group, properties: newProperties, methods: newMethods, signature: signature, wasmExt: wasmType)
        return ILType(definiteType: definiteType, possibleType: possibleType, ext: newExt)
    }

    /// Returns a new ObjectType that represents this type with the added property.
    public func adding(method: String) -> ILType {
        guard Is(.object()) else {
            return self
        }
        var newMethods = methods
        newMethods.insert(method)
        let newExt = TypeExtension(group: group, properties: properties, methods: newMethods, signature: signature, wasmExt: wasmType)
        return ILType(definiteType: definiteType, possibleType: possibleType, ext: newExt)
<<<<<<< HEAD
    }

    /// Adds a method to this type.
    public mutating func add(method: String) {
        self = self.adding(method: method)
    }

=======
    }

    /// Adds a method to this type.
    public mutating func add(method: String) {
        self = self.adding(method: method)
    }

>>>>>>> 2c42547d
    /// Returns a new ObjectType that represents this type without the removed property.
    public func removing(method: String) -> ILType {
        guard Is(.object()) else {
            return self
        }
        var newMethods = methods
        newMethods.remove(method)
        let newExt = TypeExtension(group: group, properties: properties, methods: newMethods, signature: signature, wasmExt: wasmType)
        return ILType(definiteType: definiteType, possibleType: possibleType, ext: newExt)
    }

    public func settingSignature(to signature: Signature) -> ILType {
        guard Is(.function() | .constructor()) else {
            return self
        }
        let newExt = TypeExtension(group: group, properties: properties, methods: methods, signature: signature)
        return ILType(definiteType: definiteType, possibleType: possibleType, ext: newExt)
    }

    //
    // Type implementation internals
    //

    /// The base type is simply a bitset of (potentially multiple) basic types.
    private let definiteType: BaseType

    /// The possible type is always a superset of the necessary type.
    private let possibleType: BaseType

    /// The type extensions contains properties, methods, function signatures, etc.
    private var ext: TypeExtension?

    /// Types must be constructed through one of the public constructors.
    private init(definiteType: BaseType, possibleType: BaseType? = nil, ext: TypeExtension? = nil) {
        self.definiteType = definiteType
        self.possibleType = possibleType ?? definiteType
        self.ext = ext
        assert(self.possibleType.contains(self.definiteType))
    }
}

extension ILType: CustomStringConvertible {
    public func format(abbreviate: Bool) -> String {
        // Test for well-known union types and .nothing
        if self == .jsAnything {
            return ".jsAnything"
        } else if self == .wasmAnything {
            return ".wasmAnything"
        } else if self == .nothing {
            return ".nothing"
        } else if self == .primitive {
            return ".primitive"
        } else if self == .number {
            return ".number"
        }

        if isUnion {
            // Unions with non-zero necessary types can only
            // occur if merged types are unioned.
            var mergedTypes: [ILType] = []
            for b in BaseType.allBaseTypes {
                if self.definiteType.contains(b) {
                    let subtype = ILType(definiteType: b, ext: ext)
                    mergedTypes.append(subtype)
                }
            }

            var parts: [String] = []
            for b in BaseType.allBaseTypes {
                if self.possibleType.contains(b) && !self.definiteType.contains(b) {
                    let subtype = ILType(definiteType: b, ext: ext)
                    parts.append(mergedTypes.reduce(subtype, +).format(abbreviate: abbreviate))
                }
            }

            return parts.joined(separator: " | ")
        }

        // Must now either be a simple type or a merged type

        // Handle simple types
        switch definiteType {
        case .undefined:
            return ".undefined"
        case .integer:
            return ".integer"
        case .bigint:
            return ".bigint"
        case .regexp:
            return ".regexp"
        case .float:
            return ".float"
        case .string:
            return ".string"
        case .boolean:
            return ".boolean"
        case .iterable:
            return ".iterable"
        case .object:
            var params: [String] = []
            if let group = group {
                params.append("ofGroup: \(group)")
            }
            if !properties.isEmpty {
                if abbreviate && properties.count > 5 {
                    let selection = properties.prefix(3).map { "\"\($0)\"" }
                    params.append("withProperties: [\(selection.joined(separator: ", ")), ...]")
                } else {
                    params.append("withProperties: \(properties)")
                }
            }
            if !methods.isEmpty {
                if abbreviate && methods.count > 5 {
                    let selection = methods.prefix(3).map { "\"\($0)\"" }
                    params.append("withMethods: [\(selection.joined(separator: ", ")), ...]")
                } else {
                    params.append("withMethods: \(methods)")
                }
            }
            return ".object(\(params.joined(separator: ", ")))"
        case .function:
            if let signature = functionSignature {
                return ".function(\(signature.format(abbreviate: abbreviate)))"
            } else {
                return ".function()"
            }
        case .constructor:
            if let signature = constructorSignature {
                return ".constructor(\(signature.format(abbreviate: abbreviate)))"
            } else {
                return ".constructor()"
            }
        case .unboundFunction:
               return ".unboundFunction(\(signature?.format(abbreviate: abbreviate) ?? "nil"), receiver: \(receiver?.format(abbreviate: abbreviate) ?? "nil"))"
        case .wasmi32:
            return ".wasmi32"
        case .wasmi64:
            return ".wasmi64"
        case .wasmf32:
            return ".wasmf32"
        case .wasmf64:
            return ".wasmf64"
        case .wasmSimd128:
            return ".wasmSimd128"
        case .wasmPackedI8:
            return ".wasmPackedI8"
        case .wasmPackedI16:
            return ".wasmPackedI16"
        case .label:
            if let labelType = self.wasmLabelType {
                return ".label(\(labelType.parameters))"
            }
            return ".label"
        case .wasmRef:
            guard let refType = self.wasmReferenceType else {
                return ".wasmGenericRef"
            }
            let nullPrefix = refType.nullability ? "null " : ""
            switch refType.kind {
                case .Abstract(let heapType):
                    return ".wasmRef(.Abstract(\(nullPrefix)\(heapType)))"
                case .Index(let indexRef):
                    if let desc = indexRef.get() {
                        return ".wasmRef(\(nullPrefix)Index \(desc.format(abbreviate: abbreviate)))"
                    }
                    return ".wasmRef(\(nullPrefix)Index)"
            }
        case .wasmFunctionDef:
            if let signature = wasmFunctionDefSignature {
                return ".wasmFunctionDef(\(signature.format(abbreviate: abbreviate)))"
            } else {
                return ".wasmFunctionDef()"
            }
        case .wasmTypeDef:
            if let desc = self.wasmTypeDefinition?.description {
                return ".wasmTypeDef(\(desc))"
            }
            return ".wasmTypeDef(nil)"
        case .exceptionLabel:
            return ".exceptionLabel"
        case .wasmDataSegment:
            return ".wasmDataSegment"
        case .wasmElementSegment:
            return ".wasmElementSegment"
        default:
            break
        }

        // Must be a merged type

        if isMerged {
            var parts: [String] = []
            for b in BaseType.allBaseTypes {
                if self.definiteType.contains(b) {
                    let subtype = ILType(definiteType: b, ext: ext)
                    parts.append(subtype.format(abbreviate: abbreviate))
                }
            }
            return parts.joined(separator: " + ")
        }

        fatalError("Unhandled type")
    }

    public var description: String {
        return format(abbreviate: false)
    }

    public var abbreviated: String {
        return format(abbreviate: true)
    }
}

struct BaseType: OptionSet, Hashable {
    let rawValue: UInt32

    // Base types
    static let nothing     = BaseType([])
    static let undefined   = BaseType(rawValue: 1 << 0)
    static let integer     = BaseType(rawValue: 1 << 1)
    static let bigint      = BaseType(rawValue: 1 << 2)
    static let float       = BaseType(rawValue: 1 << 3)
    static let boolean     = BaseType(rawValue: 1 << 4)
    static let string      = BaseType(rawValue: 1 << 5)
    static let regexp      = BaseType(rawValue: 1 << 6)
    static let object      = BaseType(rawValue: 1 << 7)
    static let function    = BaseType(rawValue: 1 << 8)
    static let constructor = BaseType(rawValue: 1 << 9)
    static let unboundFunction = BaseType(rawValue: 1 << 10)
    static let iterable    = BaseType(rawValue: 1 << 11)

    // Wasm Types
    static let wasmi32     = BaseType(rawValue: 1 << 12)
    static let wasmi64     = BaseType(rawValue: 1 << 13)
    static let wasmf32     = BaseType(rawValue: 1 << 14)
    static let wasmf64     = BaseType(rawValue: 1 << 15)

    // These are wasm internal types, these are never lifted as such and are only used to glue together dataflow in wasm.
    static let label       = BaseType(rawValue: 1 << 16)
    // Any catch block exposes such a label now to rethrow the exception caught by that catch.
    // Note that in wasm the label is actually the try block's label but as rethrows are only possible inside a catch
    // block, semantically having a label on the catch makes more sense.
    static let exceptionLabel = BaseType(rawValue: 1 << 17)
    // This is a reference to a table, which can be passed around to table instructions
    // The lifter will resolve this to the proper index when lifting.
    static let wasmSimd128     = BaseType(rawValue: 1 << 18)
    static let wasmFunctionDef = BaseType(rawValue: 1 << 19)

    // Wasm-gc types
    static let wasmRef = BaseType(rawValue: 1 << 20)
    static let wasmTypeDef = BaseType(rawValue: 1 << 21)

    // Wasm packed types. These types only exist as part of struct / array definitions. A wasm value
    // can never have the type i8 or i16 (they will always be extended to i32 by any operation
    // loading them.)
    static let wasmPackedI8 = BaseType(rawValue: 1 << 22)
    static let wasmPackedI16 = BaseType(rawValue: 1 << 23)

    static let wasmDataSegment = BaseType(rawValue: 1 << 24)
    static let wasmElementSegment = BaseType(rawValue: 1 << 25)

    static let jsAnything    = BaseType([.undefined, .integer, .float, .string, .boolean, .object, .function, .constructor, .unboundFunction, .bigint, .regexp, .iterable])

    static let wasmAnything = BaseType([.wasmf32, .wasmi32, .wasmf64, .wasmi64, .wasmRef, .wasmSimd128, .wasmTypeDef, .wasmFunctionDef])

    static let allBaseTypes: [BaseType] = [.undefined, .integer, .float, .string, .boolean, .object, .function, .constructor, .unboundFunction, .bigint, .regexp, .iterable, .wasmf32, .wasmi32, .wasmf64, .wasmi64, .wasmRef, .wasmSimd128, .wasmTypeDef, .wasmFunctionDef]
}

class TypeExtension: Hashable {
    // Properties and methods. Will only be populated if MayBe(.object()) is true.
    let properties: Set<String>
    let methods: Set<String>

    // The group name. Basically each group is its own sub type of the object type.
    // (For now), there is no subtyping for group: if two objects have a different
    // group then there is no subsumption relationship between them.
    let group: String?

    // The function signature. Will only be != nil if isFunction or isConstructor is true.
    let signature: Signature?

    // Wasm specific properties for Wasm types.
    let wasmExt: WasmTypeExtension?

    // The receiver type of a function (used for unbound functions).
    let receiver: ILType?

    init?(group: String? = nil, properties: Set<String>, methods: Set<String>, signature: Signature?, wasmExt: WasmTypeExtension? = nil, receiver: ILType? = nil) {
        if group == nil && properties.isEmpty && methods.isEmpty && signature == nil && wasmExt == nil && receiver == nil {
            return nil
        }

        self.properties = properties
        self.methods = methods
        self.group = group
        self.signature = signature
        self.wasmExt = wasmExt
        self.receiver = receiver
    }

    static func ==(lhs: TypeExtension, rhs: TypeExtension) -> Bool {
        return lhs.properties == rhs.properties
            && lhs.methods == rhs.methods
            && lhs.group == rhs.group
            && lhs.signature == rhs.signature
            && lhs.wasmExt == rhs.wasmExt
            && lhs.receiver == rhs.receiver
    }

    public func hash(into hasher: inout Hasher) {
        hasher.combine(group)
        hasher.combine(properties)
        hasher.combine(methods)
        hasher.combine(signature)
        hasher.combine(wasmExt)
        hasher.combine(receiver)
    }
}

// Base class that all Wasm types wih TypeExtension should inherit from.
public class WasmTypeExtension: Hashable {

    public static func ==(lhs: WasmTypeExtension, rhs: WasmTypeExtension) -> Bool {
        lhs.isEqual(to: rhs)
    }

    func isEqual(to other: WasmTypeExtension) -> Bool {
        fatalError("unreachable")
    }

    public func hash(into hasher: inout Hasher) {
        fatalError("unreachable")
    }

    func subsumes(_ other: WasmTypeExtension) -> Bool {
        // Default: Only if the type extensions are equal, one subsumes the other.
        self == other
    }

    func union(_ other: WasmTypeExtension) -> WasmTypeExtension? {
        // Default: The union is specified only if both type extensions are the same.
        self == other ? self : nil
    }

    func intersection(_ other: WasmTypeExtension) -> WasmTypeExtension? {
        // Default: The intersection is only valid if both type extensions are the same.
        self == other ? self : nil
    }
}

public class WasmFunctionDefinition: WasmTypeExtension {
    let signature: WasmSignature?

    override func isEqual(to other: WasmTypeExtension) -> Bool {
        guard let other = other as? WasmFunctionDefinition else { return false }
        return self.signature == other.signature
    }

    override public func hash(into hasher: inout Hasher) {
        hasher.combine(signature)
    }

    override func subsumes(_ other: WasmTypeExtension) -> Bool {
        guard let other = other as? WasmFunctionDefinition else { return false }
        return signature == nil || signature == other.signature
    }

    init(_ signature: WasmSignature?) {
        self.signature = signature
    }
}

public class WasmGlobalType: WasmTypeExtension {
    let valueType: ILType
    let isMutable: Bool

    override func isEqual(to other: WasmTypeExtension) -> Bool {
        guard let other = other as? WasmGlobalType else { return false }
        return self.valueType == other.valueType && self.isMutable == other.isMutable
    }

    override public func hash(into hasher: inout Hasher) {
        hasher.combine(valueType)
        hasher.combine(isMutable)
    }

    init(valueType: ILType, isMutable: Bool) {
        self.valueType = valueType
        self.isMutable = isMutable
    }
}

public class WasmTagType: WasmTypeExtension {
    public let parameters: [ILType]
    /// Flag whether the tag is the WebAssembly.JSTag.
    public let isJSTag: Bool

    override func isEqual(to other: WasmTypeExtension) -> Bool {
        guard let other = other as? WasmTagType else { return false }
        return self.parameters == other.parameters && self.isJSTag == other.isJSTag
    }

    override public func hash(into hasher: inout Hasher) {
        hasher.combine(parameters)
        hasher.combine(isJSTag)
    }

    init(_ parameters: [ILType], isJSTag: Bool = false) {
        self.parameters = parameters
        self.isJSTag = isJSTag
<<<<<<< HEAD
    }
}

public class WasmLabelType: WasmTypeExtension {
    // The parameter types for the label, meaning the types of the values that need to be provided
    // when branching to this label. This is the list of result types for all wasm blocks excluding
    // the loop for which the parameter types are the parameter types of the block. (This is caused
    // by the branch instruction branching to the loop header and not the loop end.)
    let parameters: [ILType]
    let isCatch: Bool

    override func isEqual(to other: WasmTypeExtension) -> Bool {
        guard let other = other as? WasmLabelType else { return false }
        return self.parameters == other.parameters && self.isCatch == other.isCatch
    }

    override public func hash(into hasher: inout Hasher) {
        hasher.combine(parameters)
        hasher.combine(isCatch)
    }

    init(_ parameters: [ILType], isCatch: Bool) {
        self.parameters = parameters
        self.isCatch = isCatch
    }
}

public class WasmTypeDefinition: WasmTypeExtension {
    var description : WasmTypeDescription? = nil

    override func isEqual(to other: WasmTypeExtension) -> Bool {
        guard let other = other as? WasmTypeDefinition else { return false }
        return description == other.description
    }

    override func subsumes(_ other: WasmTypeExtension) -> Bool {
        guard let other = other as? WasmTypeDefinition else { return false }
        return description == nil || other.description == nil || description == other.description
    }

    override public func hash(into hasher: inout Hasher) {
        hasher.combine(description)
    }

    func getReferenceTypeTo(nullability: Bool) -> ILType {
        assert(description != nil)
        return .wasmIndexRef(description!, nullability: nullability)
    }
}

// TODO: Add continuation types for core stack switching.
// TODO: Add shared bit for shared-everything-threads.
// TODO: Add internal string type for JS string builtins.
enum WasmAbstractHeapType: CaseIterable, Comparable {
    // Note: The union, intersection, ... implementations are inspired by Binaryen's implementation,
    // so when extending the type system, feel free to use that implemenation as an orientation.
    // https://github.com/WebAssembly/binaryen/blob/main/src/wasm/wasm-type.cpp
    case WasmExtern
    case WasmFunc
    case WasmAny
    case WasmEq
    case WasmI31
    case WasmStruct
    case WasmArray
    case WasmExn
    case WasmNone
    case WasmNoExtern
    case WasmNoFunc
    case WasmNoExn

    // True if the type can be used from JS, i.e. either passing the value from JS as a parameter or
    // returning the value to JS as a result. (exnrefs cannot be passed from/to JS and throw
    // runtime errors when trying to do so.)
    func isUsableInJS() -> Bool {
        switch self {
            case .WasmExn, .WasmNoExn:
                return false
            default:
                return true
        }
    }

    func isBottom() -> Bool {
        getBottom() == self
    }

    func getBottom() -> Self {
        switch self {
            case .WasmExtern, .WasmNoExtern:
                return .WasmNoExtern
            case .WasmFunc, .WasmNoFunc:
                return .WasmNoFunc
            case .WasmAny, .WasmEq, .WasmI31, .WasmStruct, .WasmArray, .WasmNone:
                return .WasmNone
            case .WasmExn, .WasmNoExn:
                return .WasmNoExn
        }
    }

    func inSameHierarchy(_ other: Self) -> Bool {
        return getBottom() == other.getBottom()
    }

    func union(_ other: Self) -> Self? {
        if self == other {
            return self
        }
        if !self.inSameHierarchy(other) {
            return nil  // Incompatible heap types.
        }
        if self.isBottom() {
            return other
        }
        if other.isBottom() {
            return self
        }
        // Let `a` be the lesser type.
        let a = min(self, other)
        let b = max(self, other)
        return switch a {
            case .WasmAny:
                .WasmAny
            case .WasmEq, .WasmI31, .WasmStruct:
                .WasmEq
            case .WasmArray:
                .WasmAny
            case .WasmExtern, .WasmFunc, .WasmExn, .WasmNone, .WasmNoExtern, .WasmNoFunc, .WasmNoExn:
                fatalError("unhandled subtyping for a=\(a) b=\(b)")
        }
    }

    func intersection(_ other: Self) -> Self? {
        if self == other {
            return self
        }
        if self.getBottom() != other.getBottom() {
            return nil
        }
        if self.subsumes(other) {
            return other
        }
        if other.subsumes(self) {
            return self
        }
        return self.getBottom()
    }

    func subsumes(_ other: Self) -> Bool {
        union(other) == self
    }
}

// A wrapper around a WasmTypeDescription without owning the WasmTypeDescription.
struct UnownedWasmTypeDescription : Hashable {
    private unowned var description: WasmTypeDescription?

    init(_ description: WasmTypeDescription? = nil) {
        self.description = description
    }

    func get() -> WasmTypeDescription? {
        return description
    }
}

public class WasmReferenceType: WasmTypeExtension {
    enum Kind : Hashable {
        // A user defined (indexed) wasm-gc type. Note that the WasmReferenceType may not own the
        // WasmTypeDescription as that would create cyclic references in case of self or forward
        // references (e.g. an array could have its own type as an element type) leading to memory
        // leaks. The underlying WasmTypeDescription is always owned and kept alive by the
        // corresponding WasmTypeDefinition extension attached to the type of the operation
        // defining the wasm-gc type (and is kept alive by the JSTyper).
        case Index(UnownedWasmTypeDescription = UnownedWasmTypeDescription())
        case Abstract(WasmAbstractHeapType)

        func union(_ other: Self) -> Self? {
            switch self {
                case .Index(let desc):
                    switch other {
                        case .Index(let otherDesc):
                            if desc.get() == nil || otherDesc.get() == nil {
                                return .Index(.init())
                            }
                            if desc.get() == otherDesc.get() {
                                return self
                            }
                            if let abstract = desc.get()?.abstractHeapSupertype,
                               let otherAbstract = otherDesc.get()?.abstractHeapSupertype,
                               let upperBound = abstract.union(otherAbstract) {
                                return .Abstract(upperBound)
                               }
                        case .Abstract(let otherAbstract):
                            if let abstractSuper = desc.get()?.abstractHeapSupertype,
                               let upperBound = abstractSuper.union(otherAbstract) {
                                return .Abstract(upperBound)
                            }
                    }
                case .Abstract(let heapType):
                    switch other {
                        case .Index(let otherDesc):
                            if let otherAbstract = otherDesc.get()?.abstractHeapSupertype,
                               let upperBound = heapType.union(otherAbstract) {
                                return .Abstract(upperBound)
                            }
                        case .Abstract(let otherHeapType):
                            if let upperBound = heapType.union(otherHeapType) {
                                return .Abstract(upperBound)
                            }
                    }
            }
            return nil
        }

        func intersection(_ other: Self) -> Self? {
            switch self {
                case .Index(let desc):
                    switch other {
                        case .Index(let otherDesc):
                            if desc.get() == otherDesc.get() || desc.get() == nil || otherDesc.get() == nil {
                                return .Index(desc)
                            }
                        case .Abstract(let otherAbstract):
                            if let abstractSuper = desc.get()?.abstractHeapSupertype,
                               otherAbstract.subsumes(abstractSuper) {
                                return self
                            }
                    }
                case .Abstract(let heapType):
                    switch other {
                        case .Index(let otherDesc):
                            if let otherAbstract = otherDesc.get()?.abstractHeapSupertype,
                                heapType.subsumes(otherAbstract) {
                                return other
                            }
                        case .Abstract(let otherHeapType):
                            if let lowerBound = heapType.intersection(otherHeapType) {
                                return .Abstract(lowerBound)
                            }
                    }
            }
            return nil
        }
    }
    var kind: Kind
    let nullability: Bool

    init(_ kind: Kind, nullability: Bool) {
        self.kind = kind
        self.nullability = nullability
    }

    func isAbstract() -> Bool {
        switch self.kind {
            case .Abstract(_):
                return true
            case .Index(_):
                return false
        }
    }

    override func isEqual(to other: WasmTypeExtension) -> Bool {
        guard let other = other as? WasmReferenceType else { return false }
        return kind == other.kind && self.nullability == other.nullability
    }

    override func subsumes(_ other: WasmTypeExtension) -> Bool {
        guard let other = other as? WasmReferenceType else { return false }
        return self.kind.union(other.kind) == self.kind && (self.nullability || !other.nullability)
    }

    override func union(_ other: WasmTypeExtension) -> WasmTypeExtension? {
        guard let other = other as? WasmReferenceType else { return nil }
        if let kind = self.kind.union(other.kind) {
            // The union is nullable if either of the two types input types is nullable.
            let nullability = self.nullability || other.nullability
            return WasmReferenceType(kind, nullability: nullability)
        }
        return nil
    }

    override func intersection(_ other: WasmTypeExtension) -> WasmTypeExtension? {
        guard let other = other as? WasmReferenceType else { return nil }
        if let kind = self.kind.intersection(other.kind) {
            // The intersection is nullable if both are nullable.
            let nullability = self.nullability && other.nullability
            return WasmReferenceType(kind, nullability: nullability)
        }
        return nil
    }

    override public func hash(into hasher: inout Hasher) {
        hasher.combine(kind)
        hasher.combine(nullability)
    }
}

=======
    }
}

public class WasmLabelType: WasmTypeExtension {
    // The parameter types for the label, meaning the types of the values that need to be provided
    // when branching to this label. This is the list of result types for all wasm blocks excluding
    // the loop for which the parameter types are the parameter types of the block. (This is caused
    // by the branch instruction branching to the loop header and not the loop end.)
    let parameters: [ILType]
    let isCatch: Bool

    override func isEqual(to other: WasmTypeExtension) -> Bool {
        guard let other = other as? WasmLabelType else { return false }
        return self.parameters == other.parameters && self.isCatch == other.isCatch
    }

    override public func hash(into hasher: inout Hasher) {
        hasher.combine(parameters)
        hasher.combine(isCatch)
    }

    init(_ parameters: [ILType], isCatch: Bool) {
        self.parameters = parameters
        self.isCatch = isCatch
    }
}

public class WasmTypeDefinition: WasmTypeExtension {
    var description : WasmTypeDescription? = nil

    override func isEqual(to other: WasmTypeExtension) -> Bool {
        guard let other = other as? WasmTypeDefinition else { return false }
        return description == other.description
    }

    override func subsumes(_ other: WasmTypeExtension) -> Bool {
        guard let other = other as? WasmTypeDefinition else { return false }
        return description == nil || other.description == nil || description == other.description
    }

    override public func hash(into hasher: inout Hasher) {
        hasher.combine(description)
    }

    func getReferenceTypeTo(nullability: Bool) -> ILType {
        assert(description != nil)
        return .wasmIndexRef(description!, nullability: nullability)
    }
}

// TODO: Add continuation types for core stack switching.
// TODO: Add shared bit for shared-everything-threads.
// TODO: Add internal string type for JS string builtins.
enum WasmAbstractHeapType: CaseIterable, Comparable {
    // Note: The union, intersection, ... implementations are inspired by Binaryen's implementation,
    // so when extending the type system, feel free to use that implemenation as an orientation.
    // https://github.com/WebAssembly/binaryen/blob/main/src/wasm/wasm-type.cpp
    case WasmExtern
    case WasmFunc
    case WasmAny
    case WasmEq
    case WasmI31
    case WasmStruct
    case WasmArray
    case WasmExn
    case WasmNone
    case WasmNoExtern
    case WasmNoFunc
    case WasmNoExn

    // True if the type can be used from JS, i.e. either passing the value from JS as a parameter or
    // returning the value to JS as a result. (exnrefs cannot be passed from/to JS and throw
    // runtime errors when trying to do so.)
    func isUsableInJS() -> Bool {
        switch self {
            case .WasmExn, .WasmNoExn:
                return false
            default:
                return true
        }
    }

    func isBottom() -> Bool {
        getBottom() == self
    }

    func getBottom() -> Self {
        switch self {
            case .WasmExtern, .WasmNoExtern:
                return .WasmNoExtern
            case .WasmFunc, .WasmNoFunc:
                return .WasmNoFunc
            case .WasmAny, .WasmEq, .WasmI31, .WasmStruct, .WasmArray, .WasmNone:
                return .WasmNone
            case .WasmExn, .WasmNoExn:
                return .WasmNoExn
        }
    }

    func inSameHierarchy(_ other: Self) -> Bool {
        return getBottom() == other.getBottom()
    }

    func union(_ other: Self) -> Self? {
        if self == other {
            return self
        }
        if !self.inSameHierarchy(other) {
            return nil  // Incompatible heap types.
        }
        if self.isBottom() {
            return other
        }
        if other.isBottom() {
            return self
        }
        // Let `a` be the lesser type.
        let a = min(self, other)
        let b = max(self, other)
        return switch a {
            case .WasmAny:
                .WasmAny
            case .WasmEq, .WasmI31, .WasmStruct:
                .WasmEq
            case .WasmArray:
                .WasmAny
            case .WasmExtern, .WasmFunc, .WasmExn, .WasmNone, .WasmNoExtern, .WasmNoFunc, .WasmNoExn:
                fatalError("unhandled subtyping for a=\(a) b=\(b)")
        }
    }

    func intersection(_ other: Self) -> Self? {
        if self == other {
            return self
        }
        if self.getBottom() != other.getBottom() {
            return nil
        }
        if self.subsumes(other) {
            return other
        }
        if other.subsumes(self) {
            return self
        }
        return self.getBottom()
    }

    func subsumes(_ other: Self) -> Bool {
        union(other) == self
    }
}

// A wrapper around a WasmTypeDescription without owning the WasmTypeDescription.
struct UnownedWasmTypeDescription : Hashable {
    private unowned var description: WasmTypeDescription?

    init(_ description: WasmTypeDescription? = nil) {
        self.description = description
    }

    func get() -> WasmTypeDescription? {
        return description
    }
}

public class WasmReferenceType: WasmTypeExtension {
    enum Kind : Hashable {
        // A user defined (indexed) wasm-gc type. Note that the WasmReferenceType may not own the
        // WasmTypeDescription as that would create cyclic references in case of self or forward
        // references (e.g. an array could have its own type as an element type) leading to memory
        // leaks. The underlying WasmTypeDescription is always owned and kept alive by the
        // corresponding WasmTypeDefinition extension attached to the type of the operation
        // defining the wasm-gc type (and is kept alive by the JSTyper).
        case Index(UnownedWasmTypeDescription = UnownedWasmTypeDescription())
        case Abstract(WasmAbstractHeapType)

        func union(_ other: Self) -> Self? {
            switch self {
                case .Index(let desc):
                    switch other {
                        case .Index(let otherDesc):
                            if desc.get() == nil || otherDesc.get() == nil {
                                return .Index(.init())
                            }
                            if desc.get() == otherDesc.get() {
                                return self
                            }
                            if let abstract = desc.get()?.abstractHeapSupertype,
                               let otherAbstract = otherDesc.get()?.abstractHeapSupertype,
                               let upperBound = abstract.union(otherAbstract) {
                                return .Abstract(upperBound)
                               }
                        case .Abstract(let otherAbstract):
                            if let abstractSuper = desc.get()?.abstractHeapSupertype,
                               let upperBound = abstractSuper.union(otherAbstract) {
                                return .Abstract(upperBound)
                            }
                    }
                case .Abstract(let heapType):
                    switch other {
                        case .Index(let otherDesc):
                            if let otherAbstract = otherDesc.get()?.abstractHeapSupertype,
                               let upperBound = heapType.union(otherAbstract) {
                                return .Abstract(upperBound)
                            }
                        case .Abstract(let otherHeapType):
                            if let upperBound = heapType.union(otherHeapType) {
                                return .Abstract(upperBound)
                            }
                    }
            }
            return nil
        }

        func intersection(_ other: Self) -> Self? {
            switch self {
                case .Index(let desc):
                    switch other {
                        case .Index(let otherDesc):
                            if desc.get() == otherDesc.get() || desc.get() == nil || otherDesc.get() == nil {
                                return .Index(desc)
                            }
                        case .Abstract(let otherAbstract):
                            if let abstractSuper = desc.get()?.abstractHeapSupertype,
                               otherAbstract.subsumes(abstractSuper) {
                                return self
                            }
                    }
                case .Abstract(let heapType):
                    switch other {
                        case .Index(let otherDesc):
                            if let otherAbstract = otherDesc.get()?.abstractHeapSupertype,
                                heapType.subsumes(otherAbstract) {
                                return other
                            }
                        case .Abstract(let otherHeapType):
                            if let lowerBound = heapType.intersection(otherHeapType) {
                                return .Abstract(lowerBound)
                            }
                    }
            }
            return nil
        }
    }
    var kind: Kind
    let nullability: Bool

    init(_ kind: Kind, nullability: Bool) {
        self.kind = kind
        self.nullability = nullability
    }

    func isAbstract() -> Bool {
        switch self.kind {
            case .Abstract(_):
                return true
            case .Index(_):
                return false
        }
    }

    override func isEqual(to other: WasmTypeExtension) -> Bool {
        guard let other = other as? WasmReferenceType else { return false }
        return kind == other.kind && self.nullability == other.nullability
    }

    override func subsumes(_ other: WasmTypeExtension) -> Bool {
        guard let other = other as? WasmReferenceType else { return false }
        return self.kind.union(other.kind) == self.kind && (self.nullability || !other.nullability)
    }

    override func union(_ other: WasmTypeExtension) -> WasmTypeExtension? {
        guard let other = other as? WasmReferenceType else { return nil }
        if let kind = self.kind.union(other.kind) {
            // The union is nullable if either of the two types input types is nullable.
            let nullability = self.nullability || other.nullability
            return WasmReferenceType(kind, nullability: nullability)
        }
        return nil
    }

    override func intersection(_ other: WasmTypeExtension) -> WasmTypeExtension? {
        guard let other = other as? WasmReferenceType else { return nil }
        if let kind = self.kind.intersection(other.kind) {
            // The intersection is nullable if both are nullable.
            let nullability = self.nullability && other.nullability
            return WasmReferenceType(kind, nullability: nullability)
        }
        return nil
    }

    override public func hash(into hasher: inout Hasher) {
        hasher.combine(kind)
        hasher.combine(nullability)
    }
}

>>>>>>> 2c42547d
public struct Limits: Hashable {
    var min: Int
    var max: Int?
}

public class WasmMemoryType: WasmTypeExtension {
    let limits: Limits
    let isShared: Bool
    let isMemory64: Bool
    let addrType: ILType

    override func isEqual(to other: WasmTypeExtension) -> Bool {
        guard let other = other as? WasmMemoryType else { return false }
        return self.limits == other.limits && self.isShared == other.isShared && self.isMemory64 == other.isMemory64
    }

    override public func hash(into hasher: inout Hasher) {
        hasher.combine(limits)
        hasher.combine(isShared)
        hasher.combine(isMemory64)
    }

    init(limits: Limits, isShared: Bool = false, isMemory64: Bool = false) {
        assert(!isShared || limits.max != nil, "Shared memories must have a maximum size")
        self.limits = limits
        self.isShared = isShared
        self.isMemory64 = isMemory64
        self.addrType = isMemory64 ? ILType.wasmi64 : ILType.wasmi32
    }
}

public class WasmDataSegmentType: WasmTypeExtension {
    let segmentLength: Int
    private(set) var isDropped: Bool

    override func isEqual(to other: WasmTypeExtension) -> Bool {
        guard let other = other as? WasmDataSegmentType else { return false }
        return self.segmentLength == other.segmentLength && self.isDropped == other.isDropped
    }

    override public func hash(into hasher: inout Hasher) {
        hasher.combine(segmentLength)
        hasher.combine(isDropped)
    }

    init(segmentLength: Int) {
        self.segmentLength = segmentLength
        self.isDropped = false
    }

    public func markAsDropped() {
        self.isDropped = true
    }
}

public class WasmElementSegmentType: WasmTypeExtension {
    let segmentLength: Int
    private(set) var isDropped: Bool

    override func isEqual(to other: WasmTypeExtension) -> Bool {
        guard let other = other as? WasmElementSegmentType else { return false }
        return self.segmentLength == other.segmentLength && self.isDropped == other.isDropped
    }

    override public func hash(into hasher: inout Hasher) {
        hasher.combine(segmentLength)
        hasher.combine(isDropped)
    }

    init(segmentLength: Int) {
        self.segmentLength = segmentLength
        self.isDropped = false
    }

    public func markAsDropped() {
        self.isDropped = true
    }
}

public class WasmTableType: WasmTypeExtension {
    public struct IndexInTableAndWasmSignature: Hashable {
        let indexInTable: Int
        let signature: WasmSignature

        public init(indexInTable: Int, signature: WasmSignature) {
            self.indexInTable = indexInTable
            self.signature = signature
        }
    }

    let elementType: ILType
    let limits: Limits
    let isTable64: Bool
    let knownEntries: [IndexInTableAndWasmSignature]

    override func isEqual(to other: WasmTypeExtension) -> Bool {
        guard let other = other as? WasmTableType else { return false }
        return self.elementType == other.elementType && self.limits == other.limits && self.isTable64 == other.isTable64 && self.knownEntries == other.knownEntries
    }

    override public func hash(into hasher: inout Hasher) {
        hasher.combine(elementType)
        hasher.combine(limits)
        hasher.combine(isTable64)
        hasher.combine(knownEntries)
    }

    init(elementType: ILType, limits: Limits, isTable64: Bool, knownEntries: [IndexInTableAndWasmSignature]) {
        // TODO(manoskouk): Assert table type is reference type.
        self.elementType = elementType
        self.limits = limits
        self.isTable64 = isTable64
        self.knownEntries = knownEntries
    }
}

// Represents one parameter of a function signature.
public enum Parameter: Hashable {
    case plain(ILType)
    case opt(ILType)
    case rest(ILType)

    // Convenience constructors for plain parameters.
    public static let integer    = Parameter.plain(.integer)
    public static let bigint     = Parameter.plain(.bigint)
    public static let float      = Parameter.plain(.float)
    public static let string     = Parameter.plain(.string)
    public static let boolean    = Parameter.plain(.boolean)
    public static let regexp     = Parameter.plain(.regexp)
    public static let iterable   = Parameter.plain(.iterable)
    public static let jsAnything = Parameter.plain(.jsAnything)
    public static let number     = Parameter.plain(.number)
    public static let primitive  = Parameter.plain(.primitive)
    public static func object(ofGroup group: String? = nil, withProperties properties: [String] = [], withMethods methods: [String] = []) -> Parameter {
        return Parameter.plain(.object(ofGroup: group, withProperties: properties, withMethods: methods))
    }
    public static func function(_ signature: Signature? = nil) -> Parameter {
        return Parameter.plain(.function(signature))
    }
    public static func constructor(_ signature: Signature? = nil) -> Parameter {
        return Parameter.plain(.constructor(signature))
    }

    // Convenience constructor for parameters with union types.
    public static func oneof(_ t1: ILType, _ t2: ILType) -> Parameter {
        return .plain(t1 | t2)
    }

    public var isOptionalParameter: Bool {
        if case .opt(_) = self { return true } else { return false }
    }

    public var isRestParameter: Bool {
        if case .rest(_) = self { return true } else { return false }
    }

    fileprivate func format(abbreviate: Bool) -> String {
        switch self {
            case .plain(let t):
                return t.format(abbreviate: abbreviate)
            case .opt(let t):
                return ".opt(\(t.format(abbreviate: abbreviate)))"
            case .rest(let t):
                return "\(t.format(abbreviate: abbreviate))..."
        }
    }
}

// A ParameterList represents all parameters in a function signature.
public typealias ParameterList = Array<Parameter>
extension ParameterList {
    // Construct a generic parameter list with `numParameters` parameters of type `.jsAnything`
    init(numParameters: Int, hasRestParam: Bool) {
        assert(!hasRestParam || numParameters > 0)
        self.init(repeating: .jsAnything, count: numParameters)
        if hasRestParam {
            self[endIndex - 1] = .jsAnything...
        }
    }

    public var hasRestParameter: Bool {
        return last?.isRestParameter ?? false
    }

    func areValid() -> Bool {
        var sawOptionals = false
        for (i, p) in self.enumerated() {
            switch p {
            case .rest(let t):
                assert(!t.Is(.nothing))
                // Only the last parameter can be a rest parameter.
                guard i == count - 1 else { return false }
            case .opt(let t):
                assert(!t.Is(.nothing))
                sawOptionals = true
            case .plain(let t):
                assert(!t.Is(.nothing))
                // Optional parameters must not be followed by regular parameters.
                guard !sawOptionals else { return false }
            }
        }
        return true
    }

    /// Returns an array of `ILType`s. Requires the parameters to be plain parameters only.
    func convertPlainToILTypes() -> [ILType] {
        return map { param in
            switch (param) {
                case .plain(let plain):
                    return plain
                default:
                    fatalError("Unexpected non-plain parameter \(param)")
            }
        }
    }
}

// The signature of a (builtin or generated) function or method as seen by the caller.
// This is in contrast to the Parameters struct which essentially contains the callee-side information, most importantly the number of parameters.
// The main difference between the two "views" of a function is that the Signature contains type information
// for every parameter, which is inferred by the JSTyper (for example from the static environment model).
// The callee-side Parameters does not contain any type information as any such information would quickly become
// invalid due to mutations to the function (or its callers), but also because type information cannot generally be
// produced by e.g. a JavaScript -> FuzzIL compiler.
public struct Signature: Hashable, CustomStringConvertible {
    // A function signature consists of a list of parameters and an output type.
    public let parameters: ParameterList
    public let outputType: ILType

    public var numParameters: Int {
        return parameters.count
    }

    public var hasRestParameter: Bool {
        return parameters.hasRestParameter
    }

    public func format(abbreviate: Bool) -> String {
        let inputs = parameters.map({ $0.format(abbreviate: abbreviate) }).joined(separator: ", ")
        return "[\(inputs)] => \(outputType.format(abbreviate: abbreviate))"
    }

    public var description: String {
        return format(abbreviate: false)
    }

    public init(expects parameters: ParameterList, returns returnType: ILType) {
        assert(parameters.areValid())
        self.parameters = parameters
        self.outputType = returnType
    }

    // Constructs a function with N parameters of any type and returning .jsAnything.
    public init(withParameterCount numParameters: Int, hasRestParam: Bool = false) {
        let parameters = ParameterList(numParameters: numParameters, hasRestParam: hasRestParam)
        self.init(expects: parameters, returns: .jsAnything)
    }

    // Returns a new signature with the output type replaced with the given type.
    public func replacingOutputType(with newOutputType: ILType) -> Signature {
        return parameters => newOutputType
    }

    // The most generic function signature: varargs function returning .jsAnything
    public static let forUnknownFunction = [.jsAnything...] => .jsAnything

    // Signature subsumption.
    //
    // Currently we ignore return values and just check:
    //   - that this signature has the same number of parameters or has more parameters
    //   - that all our parameter types are subsumed by their counterpart in the other signature
    //   - that rest- and optional parameters are handled appropriately
    //
    // The subsumption rules make sure then when requesting a callable with our signature,
    // and our signature subsumes the other signature, then using a callable with the other
    // signature works fine. In other words, the other signature is an instance of us.
    //
    // Some examples:
    //   [.integer, .boolean] => .undefined subsumes [.jsAnything] => .undefined
    //   [.integer] => .undefined subsumes [.number] => .undefined
    //   [.jsAnything] => .undefined *only* subsumes [.jsAnything] => undefined or [] => .undefined
    //   [.number] => .undefined does *not* subsume [.integer] => .undefined
    public func subsumes(_ other: Signature) -> Bool {
        // First, check that the return types are compatible:
        guard self.outputType.subsumes(other.outputType) else {
            return false
        }

        // Some pre-processing of the parameters to deal with optional- and rest parameters.
        var ourParameters = parameters
        var otherParameters = other.parameters

        // Optional paramaters behave very similar to rest parameters, see below, except
        // that they can only be expanded once.
        for (i, p) in ourParameters.enumerated() {
            guard case .opt(let paramType) = p else { continue }
            // If this is an optional parameter, then the other signature must also have an
            // optional or a rest parameter at the same position, or none at all.
            if otherParameters.count > i, case .plain(_) = otherParameters[i] { return false }
            // In that case, the parameter types must be compatible. So convert this parameter
            // to a plain one so that the code at the end of this function ensures that they
            // are compatible.
            ourParameters[i] = .plain(paramType)
        }
        for (i, p) in otherParameters.enumerated() {
            guard case .opt(let paramType) = p else { continue }
            if ourParameters.count > i || ourParameters.hasRestParameter {
                // There is a corresponding parameter in our signature, so the types must be compatible
                otherParameters[i] = .plain(paramType)
            } else {
                // Our signature is shorter, so this optional parameter (and all following ones) won't
                // be used.
                otherParameters.removeLast(otherParameters.count - i)
                break
<<<<<<< HEAD
            }
        }

        // If the other signature has a rest parameter, then we must expand it until every one
        // of our parameters has a corresponding parameter in the other signature. For example,
        // if we are [.integer, .string, .float], and the other has [.number...], we must
        // expand that to [.number, .number, .number] and then check the parameter subsumption.
        // (in this example we don't subsume the other signature since the 2nd parameter is
        // incompatible).
        if case .rest(let paramType) = otherParameters.last {
            assert(otherParameters.hasRestParameter)
            otherParameters.removeLast()
            while otherParameters.count < ourParameters.count {
                otherParameters.append(.plain(paramType))
            }
        }
=======
            }
        }

        // If the other signature has a rest parameter, then we must expand it until every one
        // of our parameters has a corresponding parameter in the other signature. For example,
        // if we are [.integer, .string, .float], and the other has [.number...], we must
        // expand that to [.number, .number, .number] and then check the parameter subsumption.
        // (in this example we don't subsume the other signature since the 2nd parameter is
        // incompatible).
        if case .rest(let paramType) = otherParameters.last {
            assert(otherParameters.hasRestParameter)
            otherParameters.removeLast()
            while otherParameters.count < ourParameters.count {
                otherParameters.append(.plain(paramType))
            }
        }
>>>>>>> 2c42547d
        // If we have a rest parameter:
        //  - If the other signature did not have a rest parameter, we remove our rest parameter
        //    since we must assume that no argument will be specified for it. In that case, if
        //    the other signature expects a parameter at that position, we will not subsume it.
        //  - If the other signature did have a rest parameter, that parameter will now have
        //    been replaced with a single parameter of the same type. In that case, we must
        //    also convert our rest parameter to a plain parameter so that the code below
        //    then ensures that the rest parameters are compatible.
        //
        // For example:
        // [.jsAnything...] => .undefined does *not* subsume [.jsAnything] => .undefined
        // because the first function may be legitimately called with no arguments.
        // [...integer] => .undefined subsumes [.jsAnything...] => .undefined
        // but not the other way around.
        if case .rest(let paramType) = ourParameters.last {
            ourParameters.removeLast()
            if other.hasRestParameter {
                ourParameters.append(.plain(paramType))
<<<<<<< HEAD
            }
        }
        assert(!ourParameters.hasRestParameter && !otherParameters.hasRestParameter)

        // If we have fewer parameters than the other signature, then we cannot subsume it because
        // we must be able to call a function with the other signature in our stead, but in that
        // case the other function would receive too few parameters.
        // The other direction works though: it's ok to pass more arguments than a function has parameters.
        guard ourParameters.count >= otherParameters.count else {
            return false
        }

        // Finally, check that every one of our parameters is subsumed by the corresponding parameter
        // in the other signature.
        for (p1, p2) in zip(ourParameters, otherParameters) {
            switch (p1, p2) {
            case (.plain(let t1), .plain(let t2)):
                guard t2.subsumes(t1) else { return false }
            default:
                fatalError("All parameters must by now have been converted to plain parameters")
            }
        }
=======
            }
        }
        assert(!ourParameters.hasRestParameter && !otherParameters.hasRestParameter)

        // If we have fewer parameters than the other signature, then we cannot subsume it because
        // we must be able to call a function with the other signature in our stead, but in that
        // case the other function would receive too few parameters.
        // The other direction works though: it's ok to pass more arguments than a function has parameters.
        guard ourParameters.count >= otherParameters.count else {
            return false
        }

        // Finally, check that every one of our parameters is subsumed by the corresponding parameter
        // in the other signature.
        for (p1, p2) in zip(ourParameters, otherParameters) {
            switch (p1, p2) {
            case (.plain(let t1), .plain(let t2)):
                guard t2.subsumes(t1) else { return false }
            default:
                fatalError("All parameters must by now have been converted to plain parameters")
            }
        }
>>>>>>> 2c42547d

        return true
    }

    public static func >=(lhs: Signature, rhs: Signature) -> Bool {
        return lhs.subsumes(rhs)
    }

    public static func <=(lhs: Signature, rhs: Signature) -> Bool {
        return rhs.subsumes(lhs)
    }
}

public struct WasmSignature: Hashable, CustomStringConvertible {
    public let parameterTypes: [ILType]
    public let outputTypes: [ILType]

    init(expects parameters: [ILType], returns returnTypes: [ILType]) {
        self.parameterTypes = parameters
        self.outputTypes = returnTypes
    }

    init(from signature: Signature) {
        self.parameterTypes = signature.parameters.convertPlainToILTypes()
        self.outputTypes = signature.outputType != .nothing ? [signature.outputType] : []
    }

    func format(abbreviate: Bool) -> String {
        let inputs = parameterTypes.map({ $0.format(abbreviate: abbreviate) }).joined(separator: ", ")
        let outputs = outputTypes.map({ $0.format(abbreviate: abbreviate) }).joined(separator: ", ")
        return "[\(inputs)] => [\(outputs)]"
    }

    public var description: String {
        return format(abbreviate: false)
    }
}

/// The convenience postfix operator ... is used to construct rest parameters.
postfix operator ...
public postfix func ... (t: ILType) -> Parameter {
    assert(t != .nothing)
    return .rest(t)
}

/// The convenience infix operator => is used to construct function signatures.
infix operator =>: AdditionPrecedence
public func => (parameters: [Parameter], returnType: ILType) -> Signature {
    return Signature(expects: ParameterList(parameters), returns: returnType)
}

public func => (parameters: [ILType], returnTypes: [ILType]) -> WasmSignature {
    return WasmSignature(expects: parameters, returns: returnTypes)
}

class WasmTypeDescription: Hashable, CustomStringConvertible {
    static let selfReference = WasmTypeDescription(typeGroupIndex: -1)
    public let typeGroupIndex: Int
    // The "closest" super type that is an abstract type (.WasmArray for arrays, .WasmStruct for
    // structs). It is nil for unresolved forward/self references for which the concrete abstract
    // super type is still undecided.
    public let abstractHeapSupertype: WasmAbstractHeapType?

    // TODO(gc): We will also need to support subtyping of struct and array types at some point.
    init(typeGroupIndex: Int, superType: WasmAbstractHeapType? = nil) {
        self.typeGroupIndex = typeGroupIndex
        self.abstractHeapSupertype = superType
    }

    static func == (lhs: WasmTypeDescription, rhs: WasmTypeDescription) -> Bool {
        ObjectIdentifier(lhs) == ObjectIdentifier(rhs)
    }

    func hash(into hasher: inout Hasher) {
        hasher.combine(ObjectIdentifier(self))
    }

    func format(abbreviate: Bool) -> String {
        if self == .selfReference {
            return "selfReference"
        }
        return "\(typeGroupIndex)"
    }

    public var description: String {
        return format(abbreviate: false)
    }
}

class WasmSignatureTypeDescription: WasmTypeDescription {
    var signature: WasmSignature

    init(signature: WasmSignature, typeGroupIndex: Int) {
        self.signature = signature
        super.init(typeGroupIndex: typeGroupIndex, superType: .WasmFunc)
    }

    override func format(abbreviate: Bool) -> String {
        let abbreviated = "\(super.format(abbreviate: abbreviate)) Func"
        if abbreviate {
            return abbreviated
        }
        let paramTypes = signature.parameterTypes.map {$0.abbreviated}.joined(separator: ", ")
        let outputTypes = signature.outputTypes.map {$0.abbreviated}.joined(separator: ", ")
        return "\(abbreviated)[[\(paramTypes)] => [\(outputTypes)]]"
    }
}

class WasmArrayTypeDescription: WasmTypeDescription {
    var elementType: ILType
    let mutability: Bool

    init(elementType: ILType, mutability: Bool, typeGroupIndex: Int) {
        self.elementType = elementType
        self.mutability = mutability
        super.init(typeGroupIndex: typeGroupIndex, superType: .WasmArray)
    }

    override func format(abbreviate: Bool) -> String {
        let abbreviated = "\(super.format(abbreviate: abbreviate)) Array"
        if abbreviate {
            return abbreviated
        }
        return "\(abbreviated)[\(mutability ? "mutable" : "immutable") \(elementType.abbreviated)]"
    }
}

class WasmStructTypeDescription: WasmTypeDescription {
    class Field: CustomStringConvertible {
        var type: ILType
        let mutability: Bool

        init(type: ILType, mutability: Bool) {
            self.type = type
            self.mutability = mutability
        }

        var description: String {
            return "\(mutability ? "mutable" : "immutable") \(type.abbreviated)"
        }
    }

    let fields: [Field]

    init(fields: [Field], typeGroupIndex: Int) {
        self.fields = fields
        super.init(typeGroupIndex: typeGroupIndex, superType: .WasmStruct)
    }

    override func format(abbreviate: Bool) -> String {
        let abbreviated = "\(super.format(abbreviate: abbreviate)) Struct"
        if abbreviate {
            return abbreviated
        }
        return "\(abbreviated)[\(fields.map {$0.description}.joined(separator: ", "))]"
    }
}<|MERGE_RESOLUTION|>--- conflicted
+++ resolved
@@ -23,10 +23,7 @@
 //        a variable of type .object() as input because only that can have methods. Also, when generating function
 //        calls it can be necessary to find variables of the types that the function expects as arguments. This task
 //        is solved by defining a "Is a" relationship between types which can then be used to find suitable variables.
-<<<<<<< HEAD
-=======
 //        Notice that the relationship is not symmetric. Think of it as "Is contained by" or <=.
->>>>>>> 2c42547d
 //     2. to determine possible actions that can be performed on a value. E.g. when having a reference to something
 //        that is known to be a function, a function call can be performed. Also, the method call code generator will
 //        want to know the available methods that it can call on an object, which it can query from the type system.
@@ -255,10 +252,7 @@
     public static let wasmFuncRef = ILType.wasmRef(.Abstract(.WasmFunc), nullability: true)
     public static let wasmExnRef = ILType.wasmRef(.Abstract(.WasmExn), nullability: true)
     public static let wasmI31Ref = ILType.wasmRef(.Abstract(.WasmI31), nullability: true)
-<<<<<<< HEAD
-=======
     public static let wasmRefI31 = ILType.wasmRef(.Abstract(.WasmI31), nullability: false)
->>>>>>> 2c42547d
     public static let wasmAnyRef = ILType.wasmRef(.Abstract(.WasmAny), nullability: true)
     public static let wasmRefAny = ILType.wasmRef(.Abstract(.WasmAny), nullability: false)
     public static let wasmNullRef = ILType.wasmRef(.Abstract(.WasmNone), nullability: true)
@@ -267,10 +261,6 @@
     public static let wasmEqRef = ILType.wasmRef(.Abstract(.WasmEq), nullability: true)
     public static let wasmStructRef = ILType.wasmRef(.Abstract(.WasmStruct), nullability: true)
     public static let wasmArrayRef = ILType.wasmRef(.Abstract(.WasmArray), nullability: true)
-<<<<<<< HEAD
-    public static let wasmRefI31 = ILType.wasmRef(.Abstract(.WasmI31), nullability: false)
-=======
->>>>>>> 2c42547d
     public static let wasmSimd128 = ILType(definiteType: .wasmSimd128)
     public static let wasmGenericRef = ILType(definiteType: .wasmRef)
 
@@ -334,11 +324,7 @@
         return !(lhs == rhs)
     }
 
-<<<<<<< HEAD
-    /// Returns true if this type subsumes the given type, i.e. every instance of other is also an instance of this type.
-=======
     /// Returns true if other type subsumes this type, i.e. every instance of this is also an instance of other type.
->>>>>>> 2c42547d
     public func Is(_ other: ILType) -> Bool {
         return other.subsumes(self)
     }
@@ -507,12 +493,6 @@
         return Is(.constructor()) ? ext?.signature : nil
     }
 
-<<<<<<< HEAD
-    public var isEnumeration : Bool {
-        return Is(.string) && ext != nil && !ext!.properties.isEmpty
-    }
-
-=======
     public var isEnumeration: Bool {
         return Is(.string) && ext != nil && !ext!.properties.isEmpty
     }
@@ -521,7 +501,6 @@
         return Is(.string) && ext != nil && group != nil
     }
 
->>>>>>> 2c42547d
     public var group: String? {
         return ext?.group
     }
@@ -942,7 +921,6 @@
         newMethods.insert(method)
         let newExt = TypeExtension(group: group, properties: properties, methods: newMethods, signature: signature, wasmExt: wasmType)
         return ILType(definiteType: definiteType, possibleType: possibleType, ext: newExt)
-<<<<<<< HEAD
     }
 
     /// Adds a method to this type.
@@ -950,15 +928,6 @@
         self = self.adding(method: method)
     }
 
-=======
-    }
-
-    /// Adds a method to this type.
-    public mutating func add(method: String) {
-        self = self.adding(method: method)
-    }
-
->>>>>>> 2c42547d
     /// Returns a new ObjectType that represents this type without the removed property.
     public func removing(method: String) -> ILType {
         guard Is(.object()) else {
@@ -1369,7 +1338,6 @@
     init(_ parameters: [ILType], isJSTag: Bool = false) {
         self.parameters = parameters
         self.isJSTag = isJSTag
-<<<<<<< HEAD
     }
 }
 
@@ -1667,305 +1635,6 @@
     }
 }
 
-=======
-    }
-}
-
-public class WasmLabelType: WasmTypeExtension {
-    // The parameter types for the label, meaning the types of the values that need to be provided
-    // when branching to this label. This is the list of result types for all wasm blocks excluding
-    // the loop for which the parameter types are the parameter types of the block. (This is caused
-    // by the branch instruction branching to the loop header and not the loop end.)
-    let parameters: [ILType]
-    let isCatch: Bool
-
-    override func isEqual(to other: WasmTypeExtension) -> Bool {
-        guard let other = other as? WasmLabelType else { return false }
-        return self.parameters == other.parameters && self.isCatch == other.isCatch
-    }
-
-    override public func hash(into hasher: inout Hasher) {
-        hasher.combine(parameters)
-        hasher.combine(isCatch)
-    }
-
-    init(_ parameters: [ILType], isCatch: Bool) {
-        self.parameters = parameters
-        self.isCatch = isCatch
-    }
-}
-
-public class WasmTypeDefinition: WasmTypeExtension {
-    var description : WasmTypeDescription? = nil
-
-    override func isEqual(to other: WasmTypeExtension) -> Bool {
-        guard let other = other as? WasmTypeDefinition else { return false }
-        return description == other.description
-    }
-
-    override func subsumes(_ other: WasmTypeExtension) -> Bool {
-        guard let other = other as? WasmTypeDefinition else { return false }
-        return description == nil || other.description == nil || description == other.description
-    }
-
-    override public func hash(into hasher: inout Hasher) {
-        hasher.combine(description)
-    }
-
-    func getReferenceTypeTo(nullability: Bool) -> ILType {
-        assert(description != nil)
-        return .wasmIndexRef(description!, nullability: nullability)
-    }
-}
-
-// TODO: Add continuation types for core stack switching.
-// TODO: Add shared bit for shared-everything-threads.
-// TODO: Add internal string type for JS string builtins.
-enum WasmAbstractHeapType: CaseIterable, Comparable {
-    // Note: The union, intersection, ... implementations are inspired by Binaryen's implementation,
-    // so when extending the type system, feel free to use that implemenation as an orientation.
-    // https://github.com/WebAssembly/binaryen/blob/main/src/wasm/wasm-type.cpp
-    case WasmExtern
-    case WasmFunc
-    case WasmAny
-    case WasmEq
-    case WasmI31
-    case WasmStruct
-    case WasmArray
-    case WasmExn
-    case WasmNone
-    case WasmNoExtern
-    case WasmNoFunc
-    case WasmNoExn
-
-    // True if the type can be used from JS, i.e. either passing the value from JS as a parameter or
-    // returning the value to JS as a result. (exnrefs cannot be passed from/to JS and throw
-    // runtime errors when trying to do so.)
-    func isUsableInJS() -> Bool {
-        switch self {
-            case .WasmExn, .WasmNoExn:
-                return false
-            default:
-                return true
-        }
-    }
-
-    func isBottom() -> Bool {
-        getBottom() == self
-    }
-
-    func getBottom() -> Self {
-        switch self {
-            case .WasmExtern, .WasmNoExtern:
-                return .WasmNoExtern
-            case .WasmFunc, .WasmNoFunc:
-                return .WasmNoFunc
-            case .WasmAny, .WasmEq, .WasmI31, .WasmStruct, .WasmArray, .WasmNone:
-                return .WasmNone
-            case .WasmExn, .WasmNoExn:
-                return .WasmNoExn
-        }
-    }
-
-    func inSameHierarchy(_ other: Self) -> Bool {
-        return getBottom() == other.getBottom()
-    }
-
-    func union(_ other: Self) -> Self? {
-        if self == other {
-            return self
-        }
-        if !self.inSameHierarchy(other) {
-            return nil  // Incompatible heap types.
-        }
-        if self.isBottom() {
-            return other
-        }
-        if other.isBottom() {
-            return self
-        }
-        // Let `a` be the lesser type.
-        let a = min(self, other)
-        let b = max(self, other)
-        return switch a {
-            case .WasmAny:
-                .WasmAny
-            case .WasmEq, .WasmI31, .WasmStruct:
-                .WasmEq
-            case .WasmArray:
-                .WasmAny
-            case .WasmExtern, .WasmFunc, .WasmExn, .WasmNone, .WasmNoExtern, .WasmNoFunc, .WasmNoExn:
-                fatalError("unhandled subtyping for a=\(a) b=\(b)")
-        }
-    }
-
-    func intersection(_ other: Self) -> Self? {
-        if self == other {
-            return self
-        }
-        if self.getBottom() != other.getBottom() {
-            return nil
-        }
-        if self.subsumes(other) {
-            return other
-        }
-        if other.subsumes(self) {
-            return self
-        }
-        return self.getBottom()
-    }
-
-    func subsumes(_ other: Self) -> Bool {
-        union(other) == self
-    }
-}
-
-// A wrapper around a WasmTypeDescription without owning the WasmTypeDescription.
-struct UnownedWasmTypeDescription : Hashable {
-    private unowned var description: WasmTypeDescription?
-
-    init(_ description: WasmTypeDescription? = nil) {
-        self.description = description
-    }
-
-    func get() -> WasmTypeDescription? {
-        return description
-    }
-}
-
-public class WasmReferenceType: WasmTypeExtension {
-    enum Kind : Hashable {
-        // A user defined (indexed) wasm-gc type. Note that the WasmReferenceType may not own the
-        // WasmTypeDescription as that would create cyclic references in case of self or forward
-        // references (e.g. an array could have its own type as an element type) leading to memory
-        // leaks. The underlying WasmTypeDescription is always owned and kept alive by the
-        // corresponding WasmTypeDefinition extension attached to the type of the operation
-        // defining the wasm-gc type (and is kept alive by the JSTyper).
-        case Index(UnownedWasmTypeDescription = UnownedWasmTypeDescription())
-        case Abstract(WasmAbstractHeapType)
-
-        func union(_ other: Self) -> Self? {
-            switch self {
-                case .Index(let desc):
-                    switch other {
-                        case .Index(let otherDesc):
-                            if desc.get() == nil || otherDesc.get() == nil {
-                                return .Index(.init())
-                            }
-                            if desc.get() == otherDesc.get() {
-                                return self
-                            }
-                            if let abstract = desc.get()?.abstractHeapSupertype,
-                               let otherAbstract = otherDesc.get()?.abstractHeapSupertype,
-                               let upperBound = abstract.union(otherAbstract) {
-                                return .Abstract(upperBound)
-                               }
-                        case .Abstract(let otherAbstract):
-                            if let abstractSuper = desc.get()?.abstractHeapSupertype,
-                               let upperBound = abstractSuper.union(otherAbstract) {
-                                return .Abstract(upperBound)
-                            }
-                    }
-                case .Abstract(let heapType):
-                    switch other {
-                        case .Index(let otherDesc):
-                            if let otherAbstract = otherDesc.get()?.abstractHeapSupertype,
-                               let upperBound = heapType.union(otherAbstract) {
-                                return .Abstract(upperBound)
-                            }
-                        case .Abstract(let otherHeapType):
-                            if let upperBound = heapType.union(otherHeapType) {
-                                return .Abstract(upperBound)
-                            }
-                    }
-            }
-            return nil
-        }
-
-        func intersection(_ other: Self) -> Self? {
-            switch self {
-                case .Index(let desc):
-                    switch other {
-                        case .Index(let otherDesc):
-                            if desc.get() == otherDesc.get() || desc.get() == nil || otherDesc.get() == nil {
-                                return .Index(desc)
-                            }
-                        case .Abstract(let otherAbstract):
-                            if let abstractSuper = desc.get()?.abstractHeapSupertype,
-                               otherAbstract.subsumes(abstractSuper) {
-                                return self
-                            }
-                    }
-                case .Abstract(let heapType):
-                    switch other {
-                        case .Index(let otherDesc):
-                            if let otherAbstract = otherDesc.get()?.abstractHeapSupertype,
-                                heapType.subsumes(otherAbstract) {
-                                return other
-                            }
-                        case .Abstract(let otherHeapType):
-                            if let lowerBound = heapType.intersection(otherHeapType) {
-                                return .Abstract(lowerBound)
-                            }
-                    }
-            }
-            return nil
-        }
-    }
-    var kind: Kind
-    let nullability: Bool
-
-    init(_ kind: Kind, nullability: Bool) {
-        self.kind = kind
-        self.nullability = nullability
-    }
-
-    func isAbstract() -> Bool {
-        switch self.kind {
-            case .Abstract(_):
-                return true
-            case .Index(_):
-                return false
-        }
-    }
-
-    override func isEqual(to other: WasmTypeExtension) -> Bool {
-        guard let other = other as? WasmReferenceType else { return false }
-        return kind == other.kind && self.nullability == other.nullability
-    }
-
-    override func subsumes(_ other: WasmTypeExtension) -> Bool {
-        guard let other = other as? WasmReferenceType else { return false }
-        return self.kind.union(other.kind) == self.kind && (self.nullability || !other.nullability)
-    }
-
-    override func union(_ other: WasmTypeExtension) -> WasmTypeExtension? {
-        guard let other = other as? WasmReferenceType else { return nil }
-        if let kind = self.kind.union(other.kind) {
-            // The union is nullable if either of the two types input types is nullable.
-            let nullability = self.nullability || other.nullability
-            return WasmReferenceType(kind, nullability: nullability)
-        }
-        return nil
-    }
-
-    override func intersection(_ other: WasmTypeExtension) -> WasmTypeExtension? {
-        guard let other = other as? WasmReferenceType else { return nil }
-        if let kind = self.kind.intersection(other.kind) {
-            // The intersection is nullable if both are nullable.
-            let nullability = self.nullability && other.nullability
-            return WasmReferenceType(kind, nullability: nullability)
-        }
-        return nil
-    }
-
-    override public func hash(into hasher: inout Hasher) {
-        hasher.combine(kind)
-        hasher.combine(nullability)
-    }
-}
-
->>>>>>> 2c42547d
 public struct Limits: Hashable {
     var min: Int
     var max: Int?
@@ -2280,7 +1949,6 @@
                 // be used.
                 otherParameters.removeLast(otherParameters.count - i)
                 break
-<<<<<<< HEAD
             }
         }
 
@@ -2297,24 +1965,6 @@
                 otherParameters.append(.plain(paramType))
             }
         }
-=======
-            }
-        }
-
-        // If the other signature has a rest parameter, then we must expand it until every one
-        // of our parameters has a corresponding parameter in the other signature. For example,
-        // if we are [.integer, .string, .float], and the other has [.number...], we must
-        // expand that to [.number, .number, .number] and then check the parameter subsumption.
-        // (in this example we don't subsume the other signature since the 2nd parameter is
-        // incompatible).
-        if case .rest(let paramType) = otherParameters.last {
-            assert(otherParameters.hasRestParameter)
-            otherParameters.removeLast()
-            while otherParameters.count < ourParameters.count {
-                otherParameters.append(.plain(paramType))
-            }
-        }
->>>>>>> 2c42547d
         // If we have a rest parameter:
         //  - If the other signature did not have a rest parameter, we remove our rest parameter
         //    since we must assume that no argument will be specified for it. In that case, if
@@ -2333,7 +1983,6 @@
             ourParameters.removeLast()
             if other.hasRestParameter {
                 ourParameters.append(.plain(paramType))
-<<<<<<< HEAD
             }
         }
         assert(!ourParameters.hasRestParameter && !otherParameters.hasRestParameter)
@@ -2356,30 +2005,6 @@
                 fatalError("All parameters must by now have been converted to plain parameters")
             }
         }
-=======
-            }
-        }
-        assert(!ourParameters.hasRestParameter && !otherParameters.hasRestParameter)
-
-        // If we have fewer parameters than the other signature, then we cannot subsume it because
-        // we must be able to call a function with the other signature in our stead, but in that
-        // case the other function would receive too few parameters.
-        // The other direction works though: it's ok to pass more arguments than a function has parameters.
-        guard ourParameters.count >= otherParameters.count else {
-            return false
-        }
-
-        // Finally, check that every one of our parameters is subsumed by the corresponding parameter
-        // in the other signature.
-        for (p1, p2) in zip(ourParameters, otherParameters) {
-            switch (p1, p2) {
-            case (.plain(let t1), .plain(let t2)):
-                guard t2.subsumes(t1) else { return false }
-            default:
-                fatalError("All parameters must by now have been converted to plain parameters")
-            }
-        }
->>>>>>> 2c42547d
 
         return true
     }
