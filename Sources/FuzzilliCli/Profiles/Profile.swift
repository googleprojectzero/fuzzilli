--- conflicted
+++ resolved
@@ -18,13 +18,8 @@
     let processArgs: (_ randomize: Bool) -> [String]
     let processEnv: [String : String]
     let maxExecsBeforeRespawn: Int
-<<<<<<< HEAD
-    // Timeout is in milliseconds.
-    let timeout: Int
-=======
     // Timeout either by value or interval in milliseconds.
     let timeout: Timeout
->>>>>>> 2c42547d
     let codePrefix: String
     let codeSuffix: String
     let ecmaVersion: ECMAScriptVersion
