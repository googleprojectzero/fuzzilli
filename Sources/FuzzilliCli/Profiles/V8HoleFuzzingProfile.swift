// Copyright 2023 Google LLC
//
// Licensed under the Apache License, Version 2.0 (the "License");
// you may not use this file except in compliance with the License.
// You may obtain a copy of the License at
//
// https://www.apache.org/licenses/LICENSE-2.0
//
// Unless required by applicable law or agreed to in writing, software
// distributed under the License is distributed on an "AS IS" BASIS,
// WITHOUT WARRANTIES OR CONDITIONS OF ANY KIND, either express or implied.
// See the License for the specific language governing permissions and
// limitations under the License.

import Fuzzilli

// This value generator inserts Hole leaks into the program.  Use this if you
// want to fuzz for Memory Corruption using holes, this should be used in
// conjunction with the --hole-fuzzing runtime flag.
fileprivate let HoleLeakGenerator = CodeGenerator("HoleLeakGenerator", produces: [.jsAnything]) { b in
    b.eval("%LeakHole()", hasOutput: true)
}

let v8HoleFuzzingProfile = Profile(
    processArgs: { randomize in
        var args = [
            "--expose-gc",
            "--omit-quit",
            "--allow-natives-syntax",
            "--fuzzing",
            "--hole-fuzzing",
            "--jit-fuzzing",
            "--future",
            "--harmony",
        ]
        return args
    },

    processEnv: [:],

    maxExecsBeforeRespawn: 1000,

<<<<<<< HEAD
    timeout: 300,
=======
    timeout: Timeout.interval(300, 900),
>>>>>>> 1d1e48b0

    codePrefix: """
                """,

    codeSuffix: """
                """,

    ecmaVersion: ECMAScriptVersion.es6,

    startupTests: [
        // Check that the fuzzilli integration is available.
        ("fuzzilli('FUZZILLI_PRINT', 'test')", .shouldSucceed),

        // Check that "hard" crashes are detected.
        ("fuzzilli('FUZZILLI_CRASH', 0)", .shouldCrash),
        ("fuzzilli('FUZZILLI_CRASH', 7)", .shouldCrash),

        // Check that DEBUG is not defined.
        ("fuzzilli('FUZZILLI_CRASH', 8)", .shouldNotCrash),

        // DCHECK and CHECK failures should be ignored.
        ("fuzzilli('FUZZILLI_CRASH', 1)", .shouldNotCrash),
        ("fuzzilli('FUZZILLI_CRASH', 2)", .shouldNotCrash),
    ],

    additionalCodeGenerators: [
        (ForceJITCompilationThroughLoopGenerator,  5),
        (ForceTurboFanCompilationGenerator,        5),
        (ForceMaglevCompilationGenerator,          5),
        (V8GcGenerator,                           10),
        (HoleLeakGenerator,                       25),
    ],

    additionalProgramTemplates: WeightedList<ProgramTemplate>([
    ]),

    disabledCodeGenerators: [],

    disabledMutators: [],

    additionalBuiltins: [
        "gc"                                            : .function([.opt(gcOptions.instanceType)] => (.undefined | .jsPromise)),
        "d8"                                            : .object(),
        "Worker"                                        : .constructor([.jsAnything, .object()] => .object(withMethods: ["postMessage","getMessage"])),
    ],

    additionalObjectGroups: [jsD8, jsD8Test, jsD8FastCAPI, gcOptions],

    additionalEnumerations: [.gcTypeEnum, .gcExecutionEnum],

    optionalPostProcessor: nil
)<|MERGE_RESOLUTION|>--- conflicted
+++ resolved
@@ -40,11 +40,7 @@
 
     maxExecsBeforeRespawn: 1000,
 
-<<<<<<< HEAD
-    timeout: 300,
-=======
     timeout: Timeout.interval(300, 900),
->>>>>>> 1d1e48b0
 
     codePrefix: """
                 """,
