--- conflicted
+++ resolved
@@ -60,12 +60,9 @@
         // Note that this flag only affects WebAssembly.
         if probability(0.5) {
             args.append("--no-liftoff")
-<<<<<<< HEAD
-=======
             if probability(0.3) {
                 args.append("--wasm-assert-types")
             }
->>>>>>> 2c42547d
         }
 
         // This greatly helps the fuzzer to decide inlining wasm functions into each other when
@@ -131,15 +128,12 @@
         }
 
         if probability(0.1) {
-<<<<<<< HEAD
-=======
             args.append("--scavenger-chaos-mode")
             let threshold = Int.random(in: 0...100)
             args.append("--scavenger-chaos-mode-threshold=\(threshold)")
         }
 
         if probability(0.1) {
->>>>>>> 2c42547d
             let stackSize = Int.random(in: 54...863)
             args.append("--stack-size=\(stackSize)")
         }
@@ -158,13 +152,10 @@
             args.append("--stress-wasm-stack-switching")
         }
 
-<<<<<<< HEAD
-=======
         if probability(0.5) {
             args.append("--proto-assign-seq-opt")
         }
 
->>>>>>> 2c42547d
         //
         // Sometimes enable additional verification/stressing logic (which may be fairly expensive).
         //
@@ -276,11 +267,7 @@
 
     maxExecsBeforeRespawn: 1000,
 
-<<<<<<< HEAD
-    timeout: 250,
-=======
     timeout: Timeout.interval(300, 900),
->>>>>>> 2c42547d
 
     codePrefix: """
                 """,
@@ -320,10 +307,7 @@
 
         (WasmStructGenerator,                     15),
         (WasmArrayGenerator,                      15),
-<<<<<<< HEAD
-=======
         (SharedObjectGenerator,                    5),
->>>>>>> 2c42547d
         (PretenureAllocationSiteGenerator,         5),
     ],
 
