// Copyright 2019 Google LLC
//
// Licensed under the Apache License, Version 2.0 (the "License");
// you may not use this file except in compliance with the License.
// You may obtain a copy of the License at
//
// https://www.apache.org/licenses/LICENSE-2.0
//
// Unless required by applicable law or agreed to in writing, software
// distributed under the License is distributed on an "AS IS" BASIS,
// WITHOUT WARRANTIES OR CONDITIONS OF ANY KIND, either express or implied.
// See the License for the specific language governing permissions and
// limitations under the License.

import Fuzzilli

let v8Profile = Profile(
<<<<<<< HEAD
    processArgs: { randomize in
        var args = [
            "--expose-gc",
            "--expose-externalize-string",
            "--omit-quit",
            "--allow-natives-syntax",
            "--fuzzing",
            "--jit-fuzzing",
            "--future",
            "--harmony",
            "--experimental-fuzzing",
            "--js-staging",
            "--wasm-staging",
            "--wasm-fast-api",
            "--expose-fast-api",
            "--experimental-wasm-rab-integration",
            "--wasm-test-streaming", // WebAssembly.compileStreaming & WebAssembly.instantiateStreaming()
        ]

        guard randomize else { return args }

        //
        // Existing features that should sometimes be disabled.
        //
        if probability(0.1) {
            args.append("--no-turbofan")
        }

        if probability(0.1) {
            args.append("--no-maglev")
        }

        if probability(0.1) {
            args.append("--no-sparkplug")
        }

        if probability(0.1) {
            args.append("--no-short-builtin-calls")
        }

        // Disabling Liftoff enables "direct" coverage for the optimizing compiler, though some
        // features (like speculative inlining) require a combination of Liftoff and Turbofan.
        // Note that this flag only affects WebAssembly.
        if probability(0.5) {
            args.append("--no-liftoff")
            if probability(0.3) {
                args.append("--wasm-assert-types")
            }
        }

        // This greatly helps the fuzzer to decide inlining wasm functions into each other when
        // %WasmTierUpFunction() is used as in most cases the call counts will be way too low to
        // align with V8's current inlining heuristics (which uses absolute call counts as a
        // deciding factor).
        if probability(0.5) {
            args.append("--wasm-inlining-ignore-call-counts")
        }

        //
        // Future features that should sometimes be enabled.
        //
        if probability(0.1) {
            args.append("--minor-ms")
        }

        if probability(0.25) {
            args.append("--shared-string-table")
        }

        if probability(0.25) && !args.contains("--no-maglev") {
            args.append("--maglev-future")
        }

        if probability(0.1) {
            args.append("--turboshaft-typed-optimizations")
        }

        if probability(0.5) {
            args.append("--turbolev")
            if probability(0.82) {
                args.append("--turbolev-future")
            }
        }

        if probability(0.1) {
            args.append("--turboshaft-wasm-in-js-inlining")
        }

        if probability(0.1) {
            args.append("--harmony-struct")
        }

        if probability(0.1) {
            args.append("--efficiency-mode")
        }

        if probability(0.1) {
            args.append("--battery-saver-mode")
        }

        if probability(0.1) {
            args.append("--stress-scavenger-conservative-object-pinning-random")
        }

        if probability(0.1) {
            args.append("--precise-object-pinning")
        }

        if probability(0.1) {
            args.append("--handle-weak-ref-weakly-in-minor-gc")
        }

        if probability(0.1) {
            args.append("--scavenger-chaos-mode")
            let threshold = Int.random(in: 0...100)
            args.append("--scavenger-chaos-mode-threshold=\(threshold)")
        }

        if probability(0.1) {
            let stackSize = Int.random(in: 54...863)
            args.append("--stack-size=\(stackSize)")
        }

        // Temporarily enable the three flags below with high probability to
        // stress-test JSPI.
        // Lower the probabilities once we have enough coverage.
        if (probability(0.5)) {
            let stackSwitchingSize = Int.random(in: 1...300)
            args.append("--wasm-stack-switching-stack-size=\(stackSwitchingSize)")
        }
        if (probability(0.5)) {
            args.append("--experimental-wasm-growable-stacks")
        }
        if (probability(0.5)) {
            args.append("--stress-wasm-stack-switching")
        }

        if probability(0.5) {
            args.append("--proto-assign-seq-opt")
        }

        //
        // Sometimes enable additional verification/stressing logic (which may be fairly expensive).
        //
        if probability(0.1) {
            args.append("--verify-heap")
        }
        if probability(0.1) {
            args.append("--turbo-verify")
        }
        if probability(0.1) {
            args.append("--turbo-verify-allocation")
        }
        if probability(0.1) {
            args.append("--assert-types")
        }
        if probability(0.1) {
            args.append("--turboshaft-assert-types")
        }
        if probability(0.1) {
            args.append("--deopt-every-n-times=\(chooseUniform(from: [100, 250, 500, 1000, 2500, 5000, 10000]))")
        }
        if probability(0.1) {
            args.append("--stress-ic")
        }
        if probability(0.1) {
            args.append("--optimize-on-next-call-optimizes-to-maglev")
        }
        if probability(0.2) {
            args.append("--turboshaft-verify-load-elimination")
        }

        //
        // A gc-stress session with some fairly expensive flags.
        //
        if probability(0.1) {
            if probability(0.4) {
                args.append("--stress-marking=\(Int.random(in: 1...100))")
            }
            if probability(0.4) {
                args.append("--stress-scavenge=\(Int.random(in: 1...100))")
            }
            if probability(0.5) {
                args.append("--stress-flush-code")
                args.append("--flush-bytecode")
            }
            if probability(0.5) {
                args.append("--wasm-code-gc")
                args.append("--stress-wasm-code-gc")
            }
            if probability(0.4) {
                args.append(chooseUniform(
                    from: ["--gc-interval=\(Int.random(in: 100...10000))",
                           "--random-gc-interval=\(Int.random(in: 1000...10000))"]))
            }
            if probability(0.4) {
                args.append("--concurrent-recompilation-queue-length=\(Int.random(in: 4...64))")
                args.append("--concurrent-recompilation-delay=\(Int.random(in: 1...500))")
            }
            if probability(0.6) {
                args.append(chooseUniform(
                    from: ["--stress-compaction", "--stress-compaction-random"]))
            }
        }

        //
        // More exotic configuration changes.
        //
        if probability(0.05) {
            if probability(0.5) { args.append("--stress-gc-during-compilation") }
            if probability(0.5) { args.append("--lazy-new-space-shrinking") }
            if probability(0.5) { args.append("--stress-wasm-memory-moving") }
            if probability(0.5) { args.append("--stress-background-compile") }
            if probability(0.5) { args.append("--parallel-compile-tasks-for-lazy") }
            if probability(0.5) { args.append("--parallel-compile-tasks-for-eager-toplevel") }

            args.append(probability(0.5) ? "--always-sparkplug" : "--no-always-sparkplug")
            args.append(probability(0.5) ? "--always-osr" : "--no-always-osr")
            args.append(probability(0.5) ? "--concurrent-osr" : "--no-concurrent-osr")
            args.append(probability(0.5) ? "--force-slow-path" : "--no-force-slow-path")

            // Maglev related flags
            args.append(probability(0.5) ? "--maglev-inline-api-calls" : "--no-maglev-inline-api-calls")

            // Compiler related flags
            args.append(probability(0.5) ? "--turbo-move-optimization" : "--no-turbo-move-optimization")
            args.append(probability(0.5) ? "--turbo-jt" : "--no-turbo-jt")
            args.append(probability(0.5) ? "--turbo-loop-peeling" : "--no-turbo-loop-peeling")
            args.append(probability(0.5) ? "--turbo-loop-variable" : "--no-turbo-loop-variable")
            args.append(probability(0.5) ? "--turbo-loop-rotation" : "--no-turbo-loop-rotation")
            args.append(probability(0.5) ? "--turbo-cf-optimization" : "--no-turbo-cf-optimization")
            args.append(probability(0.5) ? "--turbo-escape" : "--no-turbo-escape")
            args.append(probability(0.5) ? "--turbo-allocation-folding" : "--no-turbo-allocation-folding")
            args.append(probability(0.5) ? "--turbo-instruction-scheduling" : "--no-turbo-instruction-scheduling")
            args.append(probability(0.5) ? "--turbo-stress-instruction-scheduling" : "--no-turbo-stress-instruction-scheduling")
            args.append(probability(0.5) ? "--turbo-store-elimination" : "--no-turbo-store-elimination")
            args.append(probability(0.5) ? "--turbo-rewrite-far-jumps" : "--no-turbo-rewrite-far-jumps")
            args.append(probability(0.5) ? "--turbo-optimize-apply" : "--no-turbo-optimize-apply")
            args.append(chooseUniform(from: ["--no-enable-sse3", "--no-enable-ssse3", "--no-enable-sse4-1", "--no-enable-sse4-2", "--no-enable-avx", "--no-enable-avx2"]))
            args.append(probability(0.5) ? "--turbo-load-elimination" : "--no-turbo-load-elimination")
            args.append(probability(0.5) ? "--turbo-inlining" : "--no-turbo-inlining")
            args.append(probability(0.5) ? "--turbo-splitting" : "--no-turbo-splitting")
        }

        return args
=======
    processArgs: {randomize in
      v8ProcessArgs(randomize: randomize, forSandbox: false)
>>>>>>> 1d1e48b0
    },

    // We typically fuzz without any sanitizer instrumentation, but if any sanitizers are active, "abort_on_error=1" must probably be set so that sanitizer errors can be detected.
    processEnv: [:],

    maxExecsBeforeRespawn: 1000,

<<<<<<< HEAD
    timeout: 300,
=======
    timeout: Timeout.interval(300, 900),
>>>>>>> 1d1e48b0

    codePrefix: """
                """,

    codeSuffix: """
                """,

    ecmaVersion: ECMAScriptVersion.es6,

    startupTests: [
        // Check that the fuzzilli integration is available.
        ("fuzzilli('FUZZILLI_PRINT', 'test')", .shouldSucceed),

        // Check that common crash types are detected.
        // IMMEDIATE_CRASH()
        ("fuzzilli('FUZZILLI_CRASH', 0)", .shouldCrash),
        // CHECK failure
        ("fuzzilli('FUZZILLI_CRASH', 1)", .shouldCrash),
        // DCHECK failure
        ("fuzzilli('FUZZILLI_CRASH', 2)", .shouldCrash),
        // Wild-write
        ("fuzzilli('FUZZILLI_CRASH', 3)", .shouldCrash),
        // Check that DEBUG is defined.
        ("fuzzilli('FUZZILLI_CRASH', 8)", .shouldCrash),

        // TODO we could try to check that OOM crashes are ignored here ( with.shouldNotCrash).
    ],

    additionalCodeGenerators: [
        (ForceJITCompilationThroughLoopGenerator,  5),
        (ForceTurboFanCompilationGenerator,        5),
        (ForceMaglevCompilationGenerator,          5),
        (TurbofanVerifyTypeGenerator,             10),

        (WorkerGenerator,                         10),
        (V8GcGenerator,                           10),

        (WasmStructGenerator,                     15),
        (WasmArrayGenerator,                      15),
        (SharedObjectGenerator,                    5),
        (PretenureAllocationSiteGenerator,         5),
    ],

    additionalProgramTemplates: WeightedList<ProgramTemplate>([
        (MapTransitionFuzzer,    1),
        (ValueSerializerFuzzer,  1),
        (V8RegExpFuzzer,         1),
        (WasmFastCallFuzzer,     1),
        (FastApiCallFuzzer,      1),
        (LazyDeoptFuzzer,        1),
        (WasmDeoptFuzzer,        1),
        (WasmTurbofanFuzzer,     1),
    ]),

    disabledCodeGenerators: [],

    disabledMutators: [],

    additionalBuiltins: [
        "gc"                                            : .function([.opt(gcOptions.instanceType)] => (.undefined | .jsPromise)),
        "d8"                                            : .jsD8,
        "Worker"                                        : .constructor([.jsAnything, .object()] => .object(withMethods: ["postMessage","getMessage"])),
    ],

    additionalObjectGroups: [jsD8, jsD8Test, jsD8FastCAPI, gcOptions],

    additionalEnumerations: [.gcTypeEnum, .gcExecutionEnum],

    optionalPostProcessor: nil
)<|MERGE_RESOLUTION|>--- conflicted
+++ resolved
@@ -15,7 +15,6 @@
 import Fuzzilli
 
 let v8Profile = Profile(
-<<<<<<< HEAD
     processArgs: { randomize in
         var args = [
             "--expose-gc",
@@ -261,10 +260,6 @@
         }
 
         return args
-=======
-    processArgs: {randomize in
-      v8ProcessArgs(randomize: randomize, forSandbox: false)
->>>>>>> 1d1e48b0
     },
 
     // We typically fuzz without any sanitizer instrumentation, but if any sanitizers are active, "abort_on_error=1" must probably be set so that sanitizer errors can be detected.
@@ -272,11 +267,7 @@
 
     maxExecsBeforeRespawn: 1000,
 
-<<<<<<< HEAD
-    timeout: 300,
-=======
     timeout: Timeout.interval(300, 900),
->>>>>>> 1d1e48b0
 
     codePrefix: """
                 """,
