// Copyright 2019 Google LLC
//
// Licensed under the Apache License, Version 2.0 (the "License");
// you may not use this file except in compliance with the License.
// You may obtain a copy of the License at
//
// https://www.apache.org/licenses/LICENSE-2.0
//
// Unless required by applicable law or agreed to in writing, software
// distributed under the License is distributed on an "AS IS" BASIS,
// WITHOUT WARRANTIES OR CONDITIONS OF ANY KIND, either express or implied.
// See the License for the specific language governing permissions and
// limitations under the License.

import Foundation
import Fuzzilli

//
// Process commandline arguments.
//
let args = Arguments.parse(from: CommandLine.arguments)

if args["-h"] != nil || args["--help"] != nil || args.numPositionalArguments != 1 {
    print("""
Usage:
\(args.programName) [options] --profile=<profile> /path/to/jsshell

Options:
    --profile=name               : Select one of several preconfigured profiles.
                                   Available profiles: \(profiles.keys).
    --jobs=n                     : Total number of fuzzing jobs. This will start a main instance and n-1 worker instances.
    --engine=name                : The fuzzing engine to use. Available engines: "mutation" (default), "hybrid", "multi".
                                   Only the mutation engine should be regarded stable at this point.
    --corpus=name                : The corpus scheduler to use. Available schedulers: "basic" (default), "markov", "postgresql"
    --logLevel=level             : The log level to use. Valid values: "verbose", "info", "warning", "error", "fatal" (default: "info").
    --maxIterations=n            : Run for the specified number of iterations (default: unlimited).
    --maxRuntimeInHours=n        : Run for the specified number of hours (default: unlimited).
    --timeout=n                  : Timeout in ms after which to interrupt execution of programs (default depends on the profile).
    --minMutationsPerSample=n    : Discard samples from the corpus only after they have been mutated at least this many times (default: 25).
    --minCorpusSize=n            : Keep at least this many samples in the corpus regardless of the number of times
                                   they have been mutated (default: 1000).
    --maxCorpusSize=n            : Only allow the corpus to grow to this many samples. Otherwise the oldest samples
                                   will be discarded (default: unlimited).
    --markovDropoutRate=p        : Rate at which low edge samples are not selected, in the Markov Corpus Scheduler,
                                   per round of sample selection. Used to ensure diversity between fuzzer instances
                                   (default: 0.10)
    --consecutiveMutations=n     : Perform this many consecutive mutations on each sample (default: 5).
    --minimizationLimit=p        : When minimizing interesting programs, keep at least this percentage of the original instructions
                                   regardless of whether they are needed to trigger the interesting behaviour or not.
                                   See Minimizer.swift for an overview of this feature (default: 0.0).
    --storagePath=path           : Path at which to store output files (crashes, corpus, etc.) to.
    --resume                     : If storage path exists, import the programs from the corpus/ subdirectory
    --overwrite                  : If storage path exists, delete all data in it and start a fresh fuzzing session
    --staticCorpus               : In this mode, we will just mutate the existing corpus and look for crashes.
                                   No new samples are added to the corpus, regardless of their coverage.
                                   This can be used to find different manifestations of bugs and
                                   also to try and reproduce a flaky crash or turn it into a deterministic one.
    --exportStatistics           : If enabled, fuzzing statistics will be collected and saved to disk in regular intervals.
                                   Requires --storagePath.
    --statisticsExportInterval=n : Interval in minutes for saving fuzzing statistics to disk (default: 10).
                                   Requires --exportStatistics.
    --importCorpus=path          : Imports an existing corpus of FuzzIL programs to build the initial corpus for fuzzing.
                                   The provided path must point to a directory, and all .fzil files in that directory will be imported.
    --corpusImportMode=mode      : The corpus import mode. Possible values:
                                             default : Keep samples that are interesting (e.g. those that increase code coverage) and minimize them (default).
                                                full : Keep all samples that execute successfully without minimization.
                                         unminimized : Keep samples that are interesting but do not minimize them.

    --instanceType=type          : Specifies the instance type for distributed fuzzing over a network.
                                   In distributed fuzzing, instances form a tree hierarchy, so the possible values are:
                                               root: Accept connections from other instances.
                                               leaf: Connect to a parent instance and synchronize with it.
                                       intermediate: Connect to a parent instance and synchronize with it but also accept incoming connections.
                                         standalone: Don't participate in distributed fuzzing (default).
                                   Note: it is *highly* recommended to run distributed fuzzing in an isolated network!
    --bindTo=host:port           : When running as a root or intermediate node, bind to this address (default: 127.0.0.1:1337).
    --connectTo=host:port        : When running as a leaf or intermediate node, connect to the parent instance at this address (default: 127.0.0.1:1337).
    --corpusSyncMode=mode        : How the corpus is synchronized during distributed fuzzing. Possible values:
                                                  up: newly discovered corpus samples are only sent to parent nodes but
                                                      not to chjild nodes. This way, the child nodes are forced to generate their
                                                      own corpus, which may lead to more diverse samples overall. However, parent
                                                      instances will still have the full corpus.
                                                down: newly discovered corpus samples are only sent to child nodes but not to
                                                      parent nodes. This may make sense when importing a corpus in the parent.
                                      full (default): newly discovered corpus samples are sent in both direction. This is the
                                                      default behaviour and will generally cause all instances in the network
                                                      to have very roughly the same corpus.
                                               none : corpus samples are not shared with any other instances in the network.
                                   Note: thread workers (--jobs=X) always fully synchronize their corpus.
    --diagnostics                : Enable saving of programs that failed or timed-out during execution. Also tracks
                                   executions on the current REPRL instance.
    --swarmTesting               : Enable Swarm Testing mode. The fuzzer will choose random weights for the code generators per process.
    --inspect                    : Enable inspection for generated programs. When enabled, additional .fuzzil.history files are written
                                   to disk for every interesting or crashing program. These describe in detail how the program was generated
                                   through mutations, code generation, and minimization.
    --argumentRandomization      : Enable JS engine argument randomization
    --additionalArguments=args   : Pass additional arguments to the JS engine. If multiple arguments are passed, they should be separated by a comma.
    --tag=tag                    : Optional string tag associated with this instance which will be stored in the settings.json file as well as in crashing samples.
                                   This can for example be used to remember the target revision that is being fuzzed.
    --wasm                       : Enable Wasm CodeGenerators (see WasmCodeGenerators.swift).
    --forDifferentialFuzzing     : Enable additional features for better support of external differential fuzzing.
    --postgres-url=url           : PostgreSQL connection string for PostgreSQL corpus (e.g., postgresql://user:pass@host:port/db).
    --sync-interval=n            : Sync interval in seconds for PostgreSQL corpus (default: 10).
    --validate-before-cache      : Enable program validation before caching in PostgreSQL corpus (default: true).
    --execution-history-size=n   : Number of recent executions to keep in memory for PostgreSQL corpus (default: 10).
    --postgres-logging           : Enable PostgreSQL database operation logging.

""")
    exit(0)
}

// Helper function that prints out an error message, then exits the process.
func configError(_ msg: String) -> Never {
    print(msg)
    exit(-1)
}

let jsShellPath = args[0]

if !FileManager.default.fileExists(atPath: jsShellPath) {
    configError("Invalid JS shell path \"\(jsShellPath)\", file does not exist")
}

var profile: Profile! = nil
var profileName: String! = nil
if let val = args["--profile"], let p = profiles[val] {
    profile = p
    profileName = val
}
if profile == nil || profileName == nil {
    configError("Please provide a valid profile with --profile=profile_name. Available profiles: \(profiles.keys)")
}

let numJobs = args.int(for: "--jobs") ?? 1
let logLevelName = args["--logLevel"] ?? "info"
let engineName = args["--engine"] ?? "mutation"
let corpusName = args["--corpus"] ?? "basic"
let maxIterations = args.int(for: "--maxIterations") ?? -1
let maxRuntimeInHours = args.int(for: "--maxRuntimeInHours") ?? -1
let timeout = args.int(for: "--timeout") ?? profile.timeout
let minMutationsPerSample = args.int(for: "--minMutationsPerSample") ?? 25
let minCorpusSize = args.int(for: "--minCorpusSize") ?? 1000
let maxCorpusSize = args.int(for: "--maxCorpusSize") ?? Int.max
let markovDropoutRate = args.double(for: "--markovDropoutRate") ?? 0.10
let consecutiveMutations = args.int(for: "--consecutiveMutations") ?? 5
let minimizationLimit = args.double(for: "--minimizationLimit") ?? 0.0
let storagePath = args["--storagePath"]
var resume = args.has("--resume")
let overwrite = args.has("--overwrite")
let staticCorpus = args.has("--staticCorpus")
let exportStatistics = args.has("--exportStatistics")
let statisticsExportInterval = args.uint(for: "--statisticsExportInterval") ?? 10
let corpusImportPath = args["--importCorpus"]
let corpusImportModeName = args["--corpusImportMode"] ?? "default"
let instanceType = args["--instanceType"] ?? "standalone"
let corpusSyncMode = args["--corpusSyncMode"] ?? "full"
let diagnostics = args.has("--diagnostics")
let inspect = args.has("--inspect")
let swarmTesting = args.has("--swarmTesting")
let argumentRandomization = args.has("--argumentRandomization")
let additionalArguments = args["--additionalArguments"] ?? ""
let tag = args["--tag"]
let enableWasm = args.has("--wasm")
let forDifferentialFuzzing = args.has("--forDifferentialFuzzing")

// PostgreSQL corpus specific arguments
let postgresUrl = args["--postgres-url"]
let syncInterval = args.int(for: "--sync-interval") ?? 10
let validateBeforeCache = args.has("--validate-before-cache") || !args.has("--no-validate-before-cache") // Default to true
let executionHistorySize = args.int(for: "--execution-history-size") ?? 10
let postgresLogging = args.has("--postgres-logging")

guard numJobs >= 1 else {
    configError("Must have at least 1 job")
}

var exitCondition = Fuzzer.ExitCondition.none
guard maxIterations == -1 || maxRuntimeInHours == -1 else {
    configError("Must only specify one of --maxIterations and --maxRuntimeInHours")
}
if maxIterations != -1 {
    exitCondition = .iterationsPerformed(maxIterations)
} else if maxRuntimeInHours != -1 {
    exitCondition = .timeFuzzed(Double(maxRuntimeInHours) * Hours)
}

let logLevelByName: [String: LogLevel] = ["verbose": .verbose, "info": .info, "warning": .warning, "error": .error, "fatal": .fatal]
guard let logLevel = logLevelByName[logLevelName] else {
    configError("Invalid log level \(logLevelName)")
}

let validEngines = ["mutation", "hybrid", "multi"]
guard validEngines.contains(engineName) else {
    configError("--engine must be one of \(validEngines)")
}

let validCorpora = ["basic", "markov", "postgresql"]
guard validCorpora.contains(corpusName) else {
    configError("--corpus must be one of \(validCorpora)")
}

if corpusName != "markov" && args.double(for: "--markovDropoutRate") != nil {
    configError("The markovDropoutRate setting is only compatible with the markov corpus")
}

if markovDropoutRate < 0 || markovDropoutRate > 1 {
    print("The markovDropoutRate must be between 0 and 1")
}

if corpusName == "markov" && (args.int(for: "--maxCorpusSize") != nil || args.int(for: "--minCorpusSize") != nil
    || args.int(for: "--minMutationsPerSample") != nil ) {
    configError("--maxCorpusSize, --minCorpusSize, --minMutationsPerSample are not compatible with the Markov corpus")
}

if (resume || overwrite) && storagePath == nil && corpusName != "postgresql" {
    configError("--resume and --overwrite require --storagePath")
}

if corpusName == "markov" && staticCorpus {
    configError("Markov corpus is not compatible with --staticCorpus")
}

// PostgreSQL corpus validation
if corpusName == "postgresql" {
    if postgresUrl == nil {
        configError("PostgreSQL corpus requires --postgres-url")
    }
    if syncInterval <= 0 {
        configError("--sync-interval must be greater than 0")
    }
    if executionHistorySize <= 0 {
        configError("--execution-history-size must be greater than 0")
    }
}


if let path = storagePath {
    let directory = (try? FileManager.default.contentsOfDirectory(atPath: path)) ?? []
    if !directory.isEmpty && !resume && !overwrite {
        configError("Storage path \(path) exists and is not empty. Please specify either --resume or --overwrite or delete the directory manually")
    }
}

if resume && overwrite {
    configError("Must only specify one of --resume and --overwrite")
}

if exportStatistics && storagePath == nil {
    configError("--exportStatistics requires --storagePath")
}

if statisticsExportInterval <= 0 {
    configError("statisticsExportInterval needs to be > 0")
}

if args.has("--statisticsExportInterval") && !exportStatistics  {
    configError("statisticsExportInterval requires --exportStatistics")
}

if minCorpusSize < 1 {
    configError("--minCorpusSize must be at least 1")
}

if maxCorpusSize < minCorpusSize {
    configError("--maxCorpusSize must be larger than --minCorpusSize")
}

if minimizationLimit < 0 || minimizationLimit > 1 {
    configError("--minimizationLimit must be between 0 and 1")
}

let corpusImportModeByName: [String: CorpusImportMode] = ["default": .interestingOnly(shouldMinimize: true), "full": .full, "unminimized": .interestingOnly(shouldMinimize: false)]
guard let corpusImportMode = corpusImportModeByName[corpusImportModeName] else {
    configError("Invalid corpus import mode \(corpusImportModeName)")
}

if corpusImportPath != nil && corpusImportMode == .full && corpusName == "markov" {
    // The markov corpus probably won't have edges associated with some samples, which will then never be mutated.
    configError("Markov corpus is not compatible with the .full corpus import mode")
}

guard !resume || corpusImportPath == nil else {
    configError("Cannot resume and import an existing corpus at the same time")
}

let validInstanceTypes = ["root", "leaf", "intermediate", "standalone"]
guard validInstanceTypes.contains(instanceType) else {
    configError("--instanceType must be one of \(validInstanceTypes)")
}
var isNetworkParentNode = instanceType == "root" || instanceType == "intermediate"
var isNetworkChildNode = instanceType == "leaf" || instanceType == "intermediate"

if args.has("--bindTo") && !isNetworkParentNode {
    configError("--bindTo is only valid for the \"root\" and \"intermediate\" instanceType")
}
if args.has("--connectTo") && !isNetworkChildNode {
    configError("--connectTo is only valid for the \"leaf\" and \"intermediate\" instanceType")
}

func parseAddress(_ argName: String) -> (String, UInt16) {
    var result: (ip: String, port: UInt16) = ("127.0.0.1", 1337)
    if let address = args[argName] {
        if let parsedAddress = Arguments.parseHostPort(address) {
            result = parsedAddress
        } else {
            configError("Argument \(argName) must be of the form \"host:port\"")
        }
    }
    return result
}

var addressToBindTo: (ip: String, port: UInt16) = parseAddress("--bindTo")
var addressToConnectTo: (ip: String, port: UInt16) = parseAddress("--connectTo")

let corpusSyncModeByName: [String: CorpusSynchronizationMode] = ["up": .up, "down": .down, "full": .full, "none": .none]
guard let corpusSyncMode = corpusSyncModeByName[corpusSyncMode] else {
    configError("Invalid corpus synchronization mode \(corpusSyncMode)")
}

if staticCorpus && !(resume || isNetworkChildNode || corpusImportPath != nil) {
    configError("Static corpus requires this instance to import a corpus or to participate in distributed fuzzing as a child node")
}

// Make it easy to detect typos etc. in command line arguments
if args.unusedOptionals.count > 0 {
    configError("Invalid arguments: \(args.unusedOptionals)")
}

// Initialize the logger such that we can print to the screen.
let logger = Logger(withLabel: "Cli")

///
/// Chose the code generator weights.
///

if swarmTesting {
    logger.info("Choosing the following weights for Swarm Testing mode.")
    logger.info("Weight | CodeGenerator")
}

let disableCodeGenerators = Set(profile.disabledCodeGenerators)
let additionalCodeGenerators = profile.additionalCodeGenerators

let codeGeneratorsToUse = if enableWasm {
    CodeGenerators + WasmCodeGenerators
} else {
    CodeGenerators
}


let standardCodeGenerators: [(CodeGenerator, Int)] = codeGeneratorsToUse.map {
    guard let weight = codeGeneratorWeights[$0.name] else {
        logger.fatal("Missing weight for CodeGenerator \($0.name) in CodeGeneratorWeights.swift")
    }
    return ($0, weight)
}
var codeGenerators: WeightedList<CodeGenerator> = WeightedList<CodeGenerator>([])

for (generator, var weight) in (additionalCodeGenerators + standardCodeGenerators) {
    if disableCodeGenerators.contains(generator.name) {
        continue
    }

    if swarmTesting {
        weight = Int.random(in: 1...30)
        logger.info(String(format: "%6d | \(generator.name)", weight))
    }

    codeGenerators.append(generator, withWeight: weight)
}

//
// Construct a fuzzer instance.
//

func loadCorpus(from dirPath: String) -> [Program] {
    var isDir: ObjCBool = false
    guard FileManager.default.fileExists(atPath: dirPath, isDirectory: &isDir) && isDir.boolValue else {
        logger.fatal("Cannot import programs from \(dirPath), it is not a directory!")
    }

    var programs = [Program]()
    let fileEnumerator = FileManager.default.enumerator(atPath: dirPath)
    while let filename = fileEnumerator?.nextObject() as? String {
        guard filename.hasSuffix(".fzil") else { continue }
        let path = dirPath + "/" + filename
        do {
            let data = try Data(contentsOf: URL(fileURLWithPath: path))
            let pb = try Fuzzilli_Protobuf_Program(serializedBytes: data)
            let program = try Program.init(from: pb)
            if !program.isEmpty {
                programs.append(program)
            }
        } catch {
            logger.error("Failed to load program \(path): \(error). Skipping")
        }
    }

    return programs
}

// When using multiple jobs, all Fuzzilli instances should use the same arguments for the JS shell, even if
// argument randomization is enabled. This way, their corpora are "compatible" and crashes that require
// (a subset of) the randomly chosen flags can be reproduced on the main instance.
let jsShellArguments = profile.processArgs(argumentRandomization) + additionalArguments.split(separator: ",").map(String.init)
logger.info("Using the following arguments for the target engine: \(jsShellArguments)")

func makeFuzzer(with configuration: Configuration) -> Fuzzer {
    // A script runner to execute JavaScript code in an instrumented JS engine.
    let runner = REPRL(executable: jsShellPath, processArguments: jsShellArguments, processEnvironment: profile.processEnv, maxExecsBeforeRespawn: profile.maxExecsBeforeRespawn)

    /// The mutation fuzzer responsible for mutating programs from the corpus and evaluating the outcome.
    let disabledMutators = Set(profile.disabledMutators)
    var mutators = WeightedList([
        (ExplorationMutator(),                 3),
        (CodeGenMutator(),                     2),
        (SpliceMutator(),                      2),
        (ProbingMutator(),                     2),
        (InputMutator(typeAwareness: .loose),  2),
        (InputMutator(typeAwareness: .aware),  1),
        // Can be enabled for experimental use, ConcatMutator is a limited version of CombineMutator
        // (ConcatMutator(),                   1),
        (OperationMutator(),                   1),
        (CombineMutator(),                     1),
        // Include this once it does more than just remove unneeded try-catch
        // (FixupMutator()),                   1),
    ])
    let mutatorsSet = Set(mutators.map { $0.name })
    if !disabledMutators.isSubset(of: mutatorsSet) {
        configError("The following mutators in \(profileName!) profile's disabledMutators do not exist: \(disabledMutators.subtracting(mutatorsSet)). Please check and remove them from your profile configuration.")
    }
    if !disabledMutators.isEmpty {
        mutators = mutators.filter({ !disabledMutators.contains($0.name) })
    }
    logger.info("Enabled mutators: \(mutators.map { $0.name })")
    if mutators.isEmpty {
        configError("List of enabled mutators is empty. There needs to be at least one mutator available.")
    }

    // Engines to execute programs.
    let engine: FuzzEngine
    switch engineName {
    case "hybrid":
        engine = HybridEngine(numConsecutiveMutations: consecutiveMutations)
    case "multi":
        let mutationEngine = MutationEngine(numConsecutiveMutations: consecutiveMutations)
        let hybridEngine = HybridEngine(numConsecutiveMutations: consecutiveMutations)
        let engines = WeightedList<FuzzEngine>([
            (mutationEngine, 1),
            (hybridEngine, 1),
        ])
        // We explicitly want to start with the MutationEngine since we'll probably be finding
        // lots of new samples during early fuzzing. The samples generated by the HybridEngine tend
        // to be much larger than those from the MutationEngine and will therefore take much longer
        // to minimize, making the fuzzer less efficient.
        // For the same reason, we also use a relatively larger iterationsPerEngine value, so that
        // the MutationEngine can already find most "low-hanging fruits" in its first run.
        engine = MultiEngine(engines: engines, initialActive: mutationEngine, iterationsPerEngine: 10000)
    default:
        engine = MutationEngine(numConsecutiveMutations: consecutiveMutations)
    }

    // Add a post-processor if the profile defines one.
    if let postProcessor = profile.optionalPostProcessor {
        engine.registerPostProcessor(postProcessor)
    }

    // Program templates to use.
    var programTemplates = profile.additionalProgramTemplates

    for template in ProgramTemplates {
        guard let weight = programTemplateWeights[template.name] else {
            print("Missing weight for program template \(template.name) in ProgramTemplateWeights.swift")
            exit(-1)
        }

        programTemplates.append(template, withWeight: weight)
    }

    // Filter out ProgramTemplates that will use Wasm if we have not enabled it.
    if !enableWasm {
        programTemplates = programTemplates.filter {
            !($0 is WasmProgramTemplate)
        }
    }

    // The environment containing available builtins, property names, and method names.
    let environment = JavaScriptEnvironment(additionalBuiltins: profile.additionalBuiltins, additionalObjectGroups: profile.additionalObjectGroups, additionalEnumerations: profile.additionalEnumerations)
    if !profile.additionalBuiltins.isEmpty {
        logger.verbose("Loaded additional builtins from profile: \(profile.additionalBuiltins.map { $0.key })")
    }
    if !profile.additionalObjectGroups.isEmpty {
        logger.verbose("Loaded additional ObjectGroups from profile: \(profile.additionalObjectGroups.map { $0.name })")
    }
    if !profile.additionalEnumerations.isEmpty {
        logger.verbose("Loaded additional Enumerations from profile: \(profile.additionalEnumerations.map { $0.group! })")
    }

    // A lifter to translate FuzzIL programs to JavaScript.
    let lifter = JavaScriptLifter(prefix: profile.codePrefix,
                                  suffix: profile.codeSuffix,
                                  ecmaVersion: profile.ecmaVersion,
                                  environment: environment,
                                  alwaysEmitVariables: configuration.forDifferentialFuzzing)

    // The evaluator to score produced samples.
    let evaluator = ProgramCoverageEvaluator(runner: runner)

    // Corpus managing interesting programs that have been found during fuzzing.
    let corpus: Corpus
    switch corpusName {
    case "basic":
        corpus = BasicCorpus(minSize: minCorpusSize, maxSize: maxCorpusSize, minMutationsPerSample: minMutationsPerSample)
    case "markov":
        corpus = MarkovCorpus(covEvaluator: evaluator as ProgramCoverageEvaluator, dropoutRate: markovDropoutRate)
    case "postgresql":
        // Create PostgreSQL corpus with database connection
        guard let postgresUrl = postgresUrl else {
            logger.fatal("PostgreSQL URL is required for PostgreSQL corpus")
        }
        
        // Generate database name based on resume flag
        let databaseName: String
        let fuzzerInstanceId: String
        
        if resume {
            // Use fixed database name for resume
            databaseName = "database-main"
            fuzzerInstanceId = "fuzzer-main"
        } else {
            // Generate dynamic database name with 8-char hash
            let randomHash = String(UUID().uuidString.prefix(8))
            databaseName = "database-\(randomHash)"
            fuzzerInstanceId = "fuzzer-\(randomHash)"
        }
        
        // Replace database name in the connection string
        let modifiedPostgresUrl = postgresUrl.replacingOccurrences(of: "/fuzzilli", with: "/\(databaseName)")
        
        let databasePool = DatabasePool(connectionString: modifiedPostgresUrl, enableLogging: postgresLogging)
        
        corpus = PostgreSQLCorpus(
            minSize: minCorpusSize,
            maxSize: maxCorpusSize,
            minMutationsPerSample: minMutationsPerSample,
            databasePool: databasePool,
            fuzzerInstanceId: fuzzerInstanceId,
<<<<<<< HEAD
            resume: resume
=======
            enableLogging: postgresLogging
>>>>>>> 3346d3ca
        )
        
        logger.info("Created PostgreSQL corpus with instance ID: \(fuzzerInstanceId)")
        logger.info("Database name: \(databaseName)")
        logger.info("PostgreSQL URL: \(modifiedPostgresUrl)")
        logger.info("Resume mode: \(resume)")
        logger.info("Sync interval: \(syncInterval) seconds")
        logger.info("Validate before cache: \(validateBeforeCache)")
        logger.info("Execution history size: \(executionHistorySize)")
    default:
        logger.fatal("Invalid corpus name provided")
    }

    // Minimizer to minimize crashes and interesting programs.
    let minimizer = Minimizer()

    // Construct the fuzzer instance.
    return Fuzzer(configuration: configuration,
                  scriptRunner: runner,
                  engine: engine,
                  mutators: mutators,
                  codeGenerators: codeGenerators,
                  programTemplates: programTemplates,
                  evaluator: evaluator,
                  environment: environment,
                  lifter: lifter,
                  corpus: corpus,
                  minimizer: minimizer)
}

// The configuration of the main fuzzer instance.
let mainConfig = Configuration(arguments: CommandLine.arguments,
                               timeout: UInt32(timeout),
                               logLevel: logLevel,
                               startupTests: profile.startupTests,
                               minimizationLimit: minimizationLimit,
                               enableDiagnostics: diagnostics,
                               enableInspection: inspect,
                               staticCorpus: staticCorpus,
                               tag: tag,
                               isWasmEnabled: enableWasm,
                               storagePath: storagePath)

let fuzzer = makeFuzzer(with: mainConfig)

// Create a "UI". We do this now, before fuzzer initialization, so
// we are able to print log messages generated during initialization.
let ui = TerminalUI(for: fuzzer)

// Install signal handlers to terminate the fuzzer gracefully.
var signalSources: [DispatchSourceSignal] = []
for sig in [SIGINT, SIGTERM] {
    // Seems like we need this so the dispatch sources work correctly?
    signal(sig, SIG_IGN)

    let source = DispatchSource.makeSignalSource(signal: sig, queue: DispatchQueue.main)
    source.setEventHandler {
        fuzzer.async {
            fuzzer.shutdown(reason: .userInitiated)
        }
    }
    source.activate()
    signalSources.append(source)
}

// Remaining fuzzer initialization must happen on the fuzzer's dispatch queue.
fuzzer.sync {
    // Always want some statistics.
    fuzzer.addModule(Statistics())

    // Exit this process when the main fuzzer stops.
    fuzzer.registerEventListener(for: fuzzer.events.ShutdownComplete) { reason in
        if resume, let path = storagePath {
            // Check if we have an old_corpus directory on disk, this can happen if the user Ctrl-C's during an import.
            if FileManager.default.fileExists(atPath: path + "/old_corpus") {
                logger.info("Corpus import aborted. The old corpus is now in \(path + "/old_corpus").")
                logger.info("You can recover the old corpus by moving it to \(path + "/corpus").")
            }
        }
        exit(reason.toExitCode())
    }

    // Store samples to disk if requested.
    if let path = storagePath {
        if resume {
            // Move the old corpus to a new directory from which the files will be imported afterwards
            // before the directory is deleted.
            if FileManager.default.fileExists(atPath: path + "/old_corpus") {
                logger.fatal("Unexpected /old_corpus directory found! Was a previous import aborted? Please check if you need to recover the old corpus manually by moving to to /corpus or deleting it.")
            }
            do {
                try FileManager.default.moveItem(atPath: path + "/corpus", toPath: path + "/old_corpus")
            } catch {
                logger.info("Nothing to resume from: \(path)/corpus does not exist")
                resume = false
            }
        } else if overwrite {
            logger.info("Deleting all files in \(path) due to --overwrite")
            try? FileManager.default.removeItem(atPath: path)
        } else {
            // The corpus directory must be empty. We already checked this above, so just assert here
            let directory = (try? FileManager.default.contentsOfDirectory(atPath: path + "/corpus")) ?? []
            assert(directory.isEmpty)
        }

        fuzzer.addModule(Storage(for: fuzzer,
                                 storageDir: path,
                                 statisticsExportInterval: exportStatistics ? Double(statisticsExportInterval) * Minutes : nil
        ))
    }

    // Synchronize over the network if requested.
    if isNetworkParentNode {
        fuzzer.addModule(NetworkParent(for: fuzzer, address: addressToBindTo.ip, port: addressToBindTo.port, corpusSynchronizationMode: corpusSyncMode))
    }
    if isNetworkChildNode {
        fuzzer.addModule(NetworkChild(for: fuzzer, hostname: addressToConnectTo.ip, port: addressToConnectTo.port, corpusSynchronizationMode: corpusSyncMode))
    }

    // Synchronize with thread workers if requested.
    if numJobs > 1 {
        fuzzer.addModule(ThreadParent(for: fuzzer))
    }

    // Check for potential misconfiguration.
    if !isNetworkChildNode && storagePath == nil {
        logger.warning("No filesystem storage configured, found crashes will be discarded!")
    }

    // Resume a previous fuzzing session ...
    if resume, let path = storagePath {
        var corpus = loadCorpus(from: path + "/old_corpus")
        logger.info("Scheduling import of \(corpus.count) programs from previous fuzzing run.")

        // Reverse the order of the programs, so that older programs are imported first.
        corpus.reverse()

        fuzzer.registerEventListener(for: fuzzer.events.CorpusImportComplete) {
            // Delete the old corpus directory as soon as the corpus import is complete.
            try? FileManager.default.removeItem(atPath: path + "/old_corpus")
        }

        fuzzer.scheduleCorpusImport(corpus, importMode: .interestingOnly(shouldMinimize: false))  // We assume that the programs are already minimized
    }

    // ... or import an existing corpus.
    if let path = corpusImportPath {
        assert(!resume)
        let corpus = loadCorpus(from: path)
        guard !corpus.isEmpty else {
            logger.fatal("Cannot import an empty corpus.")
        }
        logger.info("Scheduling corpus import of \(corpus.count) programs with mode \(corpusImportModeName).")
        fuzzer.scheduleCorpusImport(corpus, importMode: corpusImportMode)
    }

    // Initialize the fuzzer, and run startup tests
    fuzzer.initialize()
    fuzzer.runStartupTests()

    // Start the main fuzzing job.
    fuzzer.start(runUntil: exitCondition)
}

// Add thread worker instances if requested
// Worker instances use a slightly different configuration, mostly just a lower log level.
let workerConfig = Configuration(arguments: CommandLine.arguments,
                                 timeout: UInt32(timeout),
                                 logLevel: .warning,
                                 startupTests: profile.startupTests,
                                 minimizationLimit: minimizationLimit,
                                 enableDiagnostics: false,
                                 enableInspection: inspect,
                                 staticCorpus: staticCorpus,
                                 tag: tag,
                                 isWasmEnabled: enableWasm,
                                 storagePath: storagePath)

for _ in 1..<numJobs {
    let worker = makeFuzzer(with: workerConfig)
    worker.async {
        // Wait some time between starting workers to reduce the load on the main instance.
        // If we start the workers right away, they will all very quickly find new coverage
        // and send lots of (probably redundant) programs to the main instance.
        let minDelay = 1 * Minutes
        let maxDelay = 10 * Minutes
        let delay = Double.random(in: minDelay...maxDelay)
        Thread.sleep(forTimeInterval: delay)

        worker.addModule(Statistics())
        worker.addModule(ThreadChild(for: worker, parent: fuzzer))
        worker.initialize()
        worker.start()
    }
}

// Start dispatching tasks on the main queue.
RunLoop.main.run()<|MERGE_RESOLUTION|>--- conflicted
+++ resolved
@@ -545,11 +545,8 @@
             minMutationsPerSample: minMutationsPerSample,
             databasePool: databasePool,
             fuzzerInstanceId: fuzzerInstanceId,
-<<<<<<< HEAD
-            resume: resume
-=======
+            resume: resume,
             enableLogging: postgresLogging
->>>>>>> 3346d3ca
         )
         
         logger.info("Created PostgreSQL corpus with instance ID: \(fuzzerInstanceId)")
