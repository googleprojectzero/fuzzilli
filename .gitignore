--- conflicted
+++ resolved
@@ -7,7 +7,6 @@
 .*.sw?
 .swiftpm
 /Corpus
-<<<<<<< HEAD
 .venv
 *pycache*
 Sources/Agentic_System/keys.cfg
@@ -17,19 +16,13 @@
 ProgramTemplates.swift
 ProgramTemplateWeights.swift
 fog_logs/
-=======
->>>>>>> 2c42547d
 
 # custom GCE configuration
 Cloud/GCE/config.sh
 
 # node.js dependencies, used by the JavaScript parser for the FuzzIL compiler
 node_modules
-<<<<<<< HEAD
-package-lock.json
-=======
 package-lock.json
 
 # V8 build directory for testing
-v8_build_test/
->>>>>>> 2c42547d
+v8_build_test/