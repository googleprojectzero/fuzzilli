--- conflicted
+++ resolved
@@ -1288,11 +1288,7 @@
 
         // Tests on the whole ILType.
         let ref = {t in ILType.wasmRef(.Abstract(t), nullability: false)}
-<<<<<<< HEAD
-        let refNull = {t in ILType.wasmRef(.Abstract(t), nullability: false)}
-=======
         let refNull = {t in ILType.wasmRef(.Abstract(t), nullability: true)}
->>>>>>> 2c42547d
         for type in allTypes {
             let refT = ref(type)
             let refNullT = refNull(type)
